package config

import (
	"crypto/tls"
	"fmt"
	"os"
	"path/filepath"
	"strings"
	"time"

	"github.com/rs/zerolog"
	"github.com/rs/zerolog/log"
	"github.com/xtaci/smux"
	"gopkg.in/ini.v1"
)

var (
	GlobalSettings Settings
)

const (
<<<<<<< HEAD
	MinConnectInterval = 5 * time.Second
	MaxConnectInterval = 300 * time.Second

	// Pool configuration defaults
	DefaultPoolMaxWorkers     = 20
	DefaultPoolQueueSize      = 200
	DefaultPoolDefaultTimeout = 30

	// Pool configuration limits for warnings
	MaxReasonableWorkers        = 1000
	MaxReasonableQueueSize      = 10000
	MaxReasonableTimeoutSeconds = 3600
=======
	MinConnectInterval    = 5 * time.Second
	MaxConnectInterval    = 300 * time.Second
	SmuxKeepAliveInterval = 10 * time.Second
	SmuxKeepAliveTimeout  = 30 * time.Second
	SmuxMaxFrameSize      = 32768   // 32KB
	SmuxMaxReceiveBuffer  = 4194304 // 4MB
	SmuxMaxStreamBuffer   = 65536   // 64KB per stream
>>>>>>> 1fa81076
)

// GetSmuxConfig returns optimized smux configuration for tunnel connections.
func GetSmuxConfig() *smux.Config {
	cfg := smux.DefaultConfig()

	cfg.KeepAliveInterval = SmuxKeepAliveInterval
	cfg.KeepAliveTimeout = SmuxKeepAliveTimeout
	cfg.MaxFrameSize = SmuxMaxFrameSize
	cfg.MaxReceiveBuffer = SmuxMaxReceiveBuffer
	cfg.MaxStreamBuffer = SmuxMaxStreamBuffer

	return cfg
}

func InitSettings(settings Settings) {
	GlobalSettings = settings
}

func LoadConfig(configFiles []string, wsPath string) Settings {
	var iniData *ini.File
	var err error
	var validConfigFile string

	for _, configFile := range configFiles {
		fileInfo, statErr := os.Stat(configFile)
		if statErr != nil {
			if os.IsNotExist(statErr) {
				continue
			} else {
				log.Error().Err(statErr).Msgf("Error accessing config file %s.", configFile)
				continue
			}
		}

		if fileInfo.Size() == 0 {
			log.Debug().Msgf("Config file %s is empty, skipping...", configFile)
			continue
		}

		log.Debug().Msgf("Using config file %s.", configFile)
		validConfigFile = configFile
		break
	}

	if validConfigFile == "" {
		log.Fatal().Msg("No valid config file found.")
	}

	iniData, err = ini.Load(validConfigFile)
	if err != nil {
		log.Fatal().Err(err).Msgf("failed to load config file %s.", validConfigFile)
	}

	var config Config
	err = iniData.MapTo(&config)
	if err != nil {
		log.Fatal().Err(err).Msgf("failed to parse config file %s.", validConfigFile)
	}

	if config.Logging.Debug {
		zerolog.SetGlobalLevel(zerolog.DebugLevel)
	} else {
		zerolog.SetGlobalLevel(zerolog.InfoLevel)
	}

	isValid, settings := validateConfig(config, wsPath)

	if !isValid {
		log.Fatal().Msg("Aborting...")
	}

	return settings
}

func validateConfig(config Config, wsPath string) (bool, Settings) {
	log.Debug().Msg("Validating configuration fields...")

	settings := Settings{
		WSPath:             wsPath,
		UseSSL:             false,
		SSLVerify:          true,
		SSLOpt:             make(map[string]interface{}),
		HTTPThreads:        4,
		PoolMaxWorkers:     DefaultPoolMaxWorkers,
		PoolQueueSize:      DefaultPoolQueueSize,
		PoolDefaultTimeout: DefaultPoolDefaultTimeout,
	}

	valid := true
	val := config.Server.URL
	if strings.HasPrefix(val, "http://") || strings.HasPrefix(val, "https://") {
		val = strings.TrimSuffix(val, "/")
		settings.ServerURL = val
		settings.WSPath = strings.Replace(val, "http", "ws", 1) + settings.WSPath
		settings.WSPath = strings.Replace(settings.WSPath, "8000", "8081", 1) // just for local environment (not effected in prod)
		settings.UseSSL = strings.HasPrefix(val, "https://")
	} else {
		log.Error().Msg("Server url is invalid.")
		valid = false
	}

	if config.Server.ID != "" && config.Server.Key != "" {
		settings.ID = config.Server.ID
		settings.Key = config.Server.Key
	} else {
		log.Error().Msg("Server ID, KEY is empty.")
		valid = false
	}

	settings.SSLVerify = config.SSL.Verify
	if settings.UseSSL {
		caCert := config.SSL.CaCert
		if !settings.SSLVerify {
			log.Warn().Msg(
				"SSL verification is turned off. " +
					"Please be aware that this setting is not appropriate for production use.",
			)
			settings.SSLOpt["cert_reqs"] = &tls.Config{InsecureSkipVerify: true}
		} else if caCert != "" {
			if _, err := os.Stat(caCert); os.IsNotExist(err) {
				log.Error().Msg("Given path for CA certificate does not exist.")
				valid = false
			} else {
				settings.CaCert = caCert
				settings.SSLOpt["ca_certs"] = caCert
			}
		}
	}

<<<<<<< HEAD
	// Validate and set worker pool configuration
	if config.Pool.MaxWorkers > 0 {
		settings.PoolMaxWorkers = config.Pool.MaxWorkers
		log.Debug().Msgf("Using configured pool max workers: %d", settings.PoolMaxWorkers)
	} else {
		log.Debug().Msgf("Using default pool max workers: %d", settings.PoolMaxWorkers)
	}

	if config.Pool.QueueSize > 0 {
		settings.PoolQueueSize = config.Pool.QueueSize
		log.Debug().Msgf("Using configured pool queue size: %d", settings.PoolQueueSize)
	} else {
		log.Debug().Msgf("Using default pool queue size: %d", settings.PoolQueueSize)
	}

	// Validate and set default timeout for pool tasks
	// Use pointer type to distinguish "not configured" (nil) from "explicitly set to 0"
	if config.Pool.DefaultTimeout != nil {
		settings.PoolDefaultTimeout = *config.Pool.DefaultTimeout
		if settings.PoolDefaultTimeout == 0 {
			log.Debug().Msg("Using configured pool default timeout: 0 (no timeout)")
		} else {
			log.Debug().Msgf("Using configured pool default timeout: %d seconds", settings.PoolDefaultTimeout)
		}
	} else {
		// Keep the default value that was set during Settings initialization
		log.Debug().Msgf("Using default pool timeout: %d seconds", settings.PoolDefaultTimeout)
	}

	// Validate pool settings are reasonable
	if settings.PoolMaxWorkers > MaxReasonableWorkers {
		log.Warn().Msgf("Pool max workers (%d) seems very high, consider reducing it", settings.PoolMaxWorkers)
	}
	if settings.PoolQueueSize > MaxReasonableQueueSize {
		log.Warn().Msgf("Pool queue size (%d) seems very high, consider reducing it", settings.PoolQueueSize)
	}
	if settings.PoolDefaultTimeout > MaxReasonableTimeoutSeconds {
		log.Warn().Msgf("Pool default timeout (%d seconds) seems very high, consider reducing it", settings.PoolDefaultTimeout)
	}

=======
>>>>>>> 1fa81076
	return valid, settings
}

func Files(name string) []string {
	return []string{
		fmt.Sprintf("/etc/alpamon/%s.conf", name),
		filepath.Join(os.Getenv("HOME"), fmt.Sprintf(".%s.conf", name)),
	}
}<|MERGE_RESOLUTION|>--- conflicted
+++ resolved
@@ -19,28 +19,25 @@
 )
 
 const (
-<<<<<<< HEAD
 	MinConnectInterval = 5 * time.Second
 	MaxConnectInterval = 300 * time.Second
 
-	// Pool configuration defaults
-	DefaultPoolMaxWorkers     = 20
-	DefaultPoolQueueSize      = 200
-	DefaultPoolDefaultTimeout = 30
-
-	// Pool configuration limits for warnings
-	MaxReasonableWorkers        = 1000
-	MaxReasonableQueueSize      = 10000
-	MaxReasonableTimeoutSeconds = 3600
-=======
-	MinConnectInterval    = 5 * time.Second
-	MaxConnectInterval    = 300 * time.Second
+	// Smux configuration for tunnel connections
 	SmuxKeepAliveInterval = 10 * time.Second
 	SmuxKeepAliveTimeout  = 30 * time.Second
 	SmuxMaxFrameSize      = 32768   // 32KB
 	SmuxMaxReceiveBuffer  = 4194304 // 4MB
 	SmuxMaxStreamBuffer   = 65536   // 64KB per stream
->>>>>>> 1fa81076
+
+	// Pool configuration defaults
+	DefaultPoolMaxWorkers     = 20
+	DefaultPoolQueueSize      = 200
+	DefaultPoolDefaultTimeout = 30
+
+	// Pool configuration limits for warnings
+	MaxReasonableWorkers        = 1000
+	MaxReasonableQueueSize      = 10000
+	MaxReasonableTimeoutSeconds = 3600
 )
 
 // GetSmuxConfig returns optimized smux configuration for tunnel connections.
@@ -171,7 +168,6 @@
 		}
 	}
 
-<<<<<<< HEAD
 	// Validate and set worker pool configuration
 	if config.Pool.MaxWorkers > 0 {
 		settings.PoolMaxWorkers = config.Pool.MaxWorkers
@@ -212,8 +208,6 @@
 		log.Warn().Msgf("Pool default timeout (%d seconds) seems very high, consider reducing it", settings.PoolDefaultTimeout)
 	}
 
-=======
->>>>>>> 1fa81076
 	return valid, settings
 }
 
