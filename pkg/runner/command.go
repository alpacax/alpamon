package runner

import (
<<<<<<< HEAD
	"context"
=======
	"archive/zip"
	"bytes"
	"crypto/tls"
	"crypto/x509"
	"encoding/base64"
	"encoding/json"
	"errors"
>>>>>>> 1fa81076
	"fmt"
	"strings"
	"time"

	"github.com/alpacax/alpamon/pkg/executor/handlers/common"
	"github.com/alpacax/alpamon/internal/protocol"
	"github.com/alpacax/alpamon/pkg/scheduler"
	"github.com/rs/zerolog/log"
)

<<<<<<< HEAD
// CommandDispatcher interface to avoid circular import with executor package
type CommandDispatcher interface {
	Execute(ctx context.Context, command string, args *common.CommandArgs) (int, string, error)
	HasHandler(command string) bool
}
=======
const (
	fileUploadTimeout   = 60 * 10
	serverUnregisterURL = "/api/servers/servers/-/unregister/"
)
>>>>>>> 1fa81076

// CommandRunner executes commands received from the server
type CommandRunner struct {
	name       string
	command    protocol.Command
	wsClient   *WebsocketClient
	apiSession *scheduler.Session
	data       protocol.CommandData
	dispatcher CommandDispatcher
}

func NewCommandRunner(wsClient *WebsocketClient, apiSession *scheduler.Session, command protocol.Command, data protocol.CommandData, dispatcher CommandDispatcher) *CommandRunner {
	var name string
	if command.ID != "" {
		name = fmt.Sprintf("CommandRunner-%s", strings.Split(command.ID, "-")[0])
	}

	return &CommandRunner{
		name:       name,
		command:    command,
		data:       data,
		wsClient:   wsClient,
		apiSession: apiSession,
		dispatcher: dispatcher,
	}
}

func (cr *CommandRunner) Run(ctx context.Context) error {
	var exitCode int
	var result string
	start := time.Now()
<<<<<<< HEAD
=======
	switch cr.command.Shell {
	case "internal":
		exitCode, result = cr.handleInternalCmd()
	case "system":
		exitCode, result = cr.handleShellCmd(cr.command.Line, cr.command.User, cr.command.Group, cr.command.Env)
	default:
		exitCode = 1
		result = "Invalid command shell argument."
	}

	if cr.command.ID != "" {
		finURL := fmt.Sprintf(eventCommandFinURL, cr.command.ID)

		payload := &commandFin{
			Success:     exitCode == 0,
			Result:      result,
			ElapsedTime: time.Since(start).Seconds(),
		}
		scheduler.Rqueue.Post(finURL, payload, 10, time.Time{})
	}
}

func (cr *CommandRunner) handleInternalCmd() (int, string) {
	args := strings.Fields(cr.command.Line)
	if len(args) == 0 {
		return 1, "No command provided"
	}

	for i, arg := range args {
		unquotedArg, err := strconv.Unquote(arg)
		if err == nil {
			args[i] = unquotedArg
		}
	}

	var cmd string
	switch args[0] {
	case "upgrade":
		latestVersion := utils.GetLatestVersion()

		if version.Version == latestVersion {
			return 0, fmt.Sprintf("Alpamon is already up-to-date (version: %s)", version.Version)
		}

		if utils.PlatformLike == "debian" {
			cmd = "apt-get update -y && " +
				"apt-get install --only-upgrade alpamon -y"
		} else if utils.PlatformLike == "rhel" {
			cmd = "yum update -y alpamon"
		} else {
			return 1, fmt.Sprintf("Platform '%s' not supported.", utils.PlatformLike)
		}
		log.Debug().Msgf("Upgrading alpamon from %s to %s using command: '%s'...", version.Version, latestVersion, cmd)
		return cr.handleShellCmd(cmd, "root", "root", nil)
	case "commit":
		cr.commit()
		return 0, "Committed system information."
	case "sync":
		cr.sync(cr.data.Keys)
		return 0, "Synchronized system information."
	case "adduser":
		return cr.addUser()
	case "addgroup":
		return cr.addGroup()
	case "deluser":
		return cr.delUser()
	case "delgroup":
		return cr.delGroup()
	case "moduser":
		return cr.modUser()
	case "ping":
		_ = cr.wsClient.SendPongResponse()
		return 0, time.Now().Format(time.RFC3339)
	case "download":
		return cr.runFileDownload(args[1])
	case "upload":
		code, message := cr.runFileUpload(args[1])
		statFileTransfer(code, DOWNLOAD, message, cr.data)

		return code, message
	case "openpty":
		data := openPtyData{
			SessionID:     cr.data.SessionID,
			URL:           cr.data.URL,
			Username:      cr.data.Username,
			Groupname:     cr.data.Groupname,
			HomeDirectory: cr.data.HomeDirectory,
			Rows:          cr.data.Rows,
			Cols:          cr.data.Cols,
		}
		err := cr.validateData(data)
		if err != nil {
			return 1, fmt.Sprintf("openpty: Not enough information. %s", err.Error())
		}

		ptyClient := NewPtyClient(cr.data, cr.apiSession)
		go ptyClient.RunPtyBackground()

		return 0, "Spawned a pty terminal."
	case "openftp":
		data := openFtpData{
			SessionID:     cr.data.SessionID,
			URL:           cr.data.URL,
			Username:      cr.data.Username,
			Groupname:     cr.data.Groupname,
			HomeDirectory: cr.data.HomeDirectory,
		}
		err := cr.validateData(data)
		if err != nil {
			return 1, fmt.Sprintf("openftp: Not enough information. %s", err.Error())
		}

		err = cr.openFtp(data)
		if err != nil {
			return 1, fmt.Sprintf("%v", err)
		}

		return 0, "Spawned a ftp terminal."
	case "opentunnel":
		log.Debug().
			Str("sessionID", cr.data.SessionID).
			Int("targetPort", cr.data.TargetPort).
			Str("url", cr.data.URL).
			Msg("Received opentunnel command")

		// Validate port range (1-65535, 0 is reserved)
		if cr.data.TargetPort < 1 || cr.data.TargetPort > 65535 {
			return 1, fmt.Sprintf("opentunnel: Invalid target port %d. Must be between 1 and 65535.", cr.data.TargetPort)
		}

		data := openTunnelData{
			SessionID:  cr.data.SessionID,
			TargetPort: cr.data.TargetPort,
			URL:        cr.data.URL,
		}
		err := cr.validateData(data)
		if err != nil {
			return 1, fmt.Sprintf("opentunnel: Not enough information. %s", err.Error())
		}

		// Check if tunnel already exists
		if _, exists := GetActiveTunnel(cr.data.SessionID); exists {
			return 1, fmt.Sprintf("opentunnel: Tunnel session %s already exists.", cr.data.SessionID)
		}

		tunnelClient := NewTunnelClient(
			cr.data.SessionID,
			cr.data.TargetPort,
			cr.data.URL,
		)
		go tunnelClient.RunTunnelBackground()

		return 0, fmt.Sprintf("Spawned a tunnel for session %s, target port %d.", cr.data.SessionID, cr.data.TargetPort)
	case "closetunnel":
		data := closeTunnelData{
			SessionID: cr.data.SessionID,
		}
		err := cr.validateData(data)
		if err != nil {
			return 1, fmt.Sprintf("closetunnel: Not enough information. %s", err.Error())
		}

		if err := CloseTunnel(cr.data.SessionID); err != nil {
			return 1, fmt.Sprintf("closetunnel: %s", err.Error())
		}

		return 0, fmt.Sprintf("Closed tunnel session %s.", cr.data.SessionID)
	case "resizepty":
		if terminals[cr.data.SessionID] != nil {
			err := terminals[cr.data.SessionID].resize(cr.data.Rows, cr.data.Cols)
			if err != nil {
				return 1, err.Error()
			}
			return 0, fmt.Sprintf("Resized terminal for %s to %dx%d.", cr.data.SessionID, cr.data.Cols, cr.data.Rows)
		}
		return 1, "Invalid session ID"
	case "restart":
		target := "alpamon"
		message := "Alpamon will restart in 1 second."
		if len(args) >= 2 {
			target = args[1]
		}

		switch target {
		case "collector":
			log.Info().Msg("Restart collector.")
			cr.wsClient.RestartCollector()
			message = "Collector will be restarted."
		default:
			time.AfterFunc(1*time.Second, func() {
				cr.wsClient.Restart()
			})
		}

		return 0, message
	case "quit":
		time.AfterFunc(1*time.Second, func() {
			cr.wsClient.ShutDown()
		})
		return 0, "Alpamon will shutdown in 1 second."
	case "byebye":
		log.Info().Msg("Uninstall request received.")

		// Execute uninstall after 1 second to ensure response is sent
		time.AfterFunc(1*time.Second, func() {
			cr.executeUninstall()
		})

		return 0, "Alpamon will be completely uninstalled in 1 second. Goodbye!"
	case "reboot":
		log.Info().Msg("Reboot request received.")
		time.AfterFunc(1*time.Second, func() {
			cr.handleShellCmd("reboot", "root", "root", nil)
		})
>>>>>>> 1fa81076

	defer func() {
		if cr.command.ID != "" {
			finURL := fmt.Sprintf(eventCommandFinURL, cr.command.ID)
			payload := protocol.NewCommandResponse(exitCode == 0, result, time.Since(start).Seconds())
			scheduler.Rqueue.Post(finURL, payload, 10, time.Time{})
		}
	}()

	log.Debug().Msgf("Received command: %s > %s", cr.command.Shell, cr.command.Line)

<<<<<<< HEAD
	// Check if context is already cancelled before starting
	select {
	case <-ctx.Done():
		result = fmt.Sprintf("Command cancelled before execution: %v", ctx.Err())
		exitCode = 1
		return fmt.Errorf("command failed with exit code %d: %s", exitCode, result)
=======
		return 0, "Collector will be restarted."
	case "firewall":
		if utils.IsFirewallDisabled() {
			log.Warn().Msg("Firewall command ignored - firewall functionality is temporarily disabled")
			return 0, "Firewall functionality is temporarily disabled"
		}
		if detected, toolName := utils.DetectHighLevelFirewall(); detected {
			return 1, fmt.Sprintf("Alpacon firewall management is disabled because %s is active. Please use %s to manage firewall rules.", toolName, toolName)
		}
		return cr.firewall()
	case "firewall-rollback":
		if utils.IsFirewallDisabled() {
			log.Warn().Msg("Firewall rollback command ignored - firewall functionality is temporarily disabled")
			return 0, "Firewall functionality is temporarily disabled"
		}
		if detected, toolName := utils.DetectHighLevelFirewall(); detected {
			return 1, fmt.Sprintf("Alpacon firewall management is disabled because %s is active. Please use %s to manage firewall rules.", toolName, toolName)
		}
		return cr.firewallRollback()
	case "firewall-reorder-chains":
		if utils.IsFirewallDisabled() {
			log.Warn().Msg("Firewall reorder-chains command ignored - firewall functionality is temporarily disabled")
			return 0, "Firewall functionality is temporarily disabled"
		}
		if detected, toolName := utils.DetectHighLevelFirewall(); detected {
			return 1, fmt.Sprintf("Alpacon firewall management is disabled because %s is active. Please use %s to manage firewall rules.", toolName, toolName)
		}
		return cr.firewallReorderChains()
	case "firewall-reorder-rules":
		if utils.IsFirewallDisabled() {
			log.Warn().Msg("Firewall reorder-rules command ignored - firewall functionality is temporarily disabled")
			return 0, "Firewall functionality is temporarily disabled"
		}
		if detected, toolName := utils.DetectHighLevelFirewall(); detected {
			return 1, fmt.Sprintf("Alpacon firewall management is disabled because %s is active. Please use %s to manage firewall rules.", toolName, toolName)
		}
		return cr.firewallReorderRules()
	case "help":
		helpMessage := `
		Available commands:
		package install <package name>: install a system package
		package uninstall <package name>: remove a system package
		upgrade: upgrade alpamon
		restart: restart alpamon
		quit: stop alpamon
		byebye: completely uninstall alpamon
		update: update system
		reboot: reboot system
		shutdown: shutdown system
		`
		return 0, helpMessage

	case "sudo_approval_response":
		return cr.handleSudoApprovalResponse()

>>>>>>> 1fa81076
	default:
	}

	// Check if dispatcher is available
	if cr.dispatcher == nil {
		exitCode = 1
		result = "Internal error: dispatcher not initialized"
		return nil
	}

	var command string
	var args *common.CommandArgs

	switch cr.command.Shell {
	case "internal":
		fields := strings.Fields(cr.command.Line)
		if len(fields) == 0 {
			exitCode = 1
			result = "No command provided"
			return nil
		}
		command = fields[0]
		args = cr.data.ToArgs()
	case "system":
		command = common.ShellCmd.String()
		args = &common.CommandArgs{
			Command:   cr.command.Line,
			Username:  cr.command.User,
			Groupname: cr.command.Group,
			Env:       cr.command.Env,
		}
	default:
		exitCode = 1
		result = "Invalid command shell argument."
		return nil
	}

	// Check if handler exists for the command
	if !cr.dispatcher.HasHandler(command) {
		exitCode = 1
		result = fmt.Sprintf("Unknown command: %s", command)
		return nil
	}

	log.Debug().Msgf("Executing %s command: %s", cr.command.Shell, command)

	var err error
	exitCode, result, err = cr.dispatcher.Execute(ctx, command, args)
	if err != nil {
		log.Error().Err(err).Str("command", command).Msg("Command execution failed")
	}

	return nil
<<<<<<< HEAD
=======
}

func (cr *CommandRunner) firewall() (exitCode int, result string) {
	log.Info().Msgf("Firewall operation: %s, ChainName: %s", cr.data.Operation, cr.data.ChainName)

	// Validate required fields based on operation
	if cr.data.ChainName == "" {
		return 1, "firewall: chain_name is required"
	}
	if cr.data.Operation == "" {
		return 1, "firewall: operation is required"
	}

	// Route to appropriate operation handler
	switch cr.data.Operation {
	case "batch":
		return cr.handleBatchOperation()
	case "flush":
		return cr.handleFlushOperation()
	case "delete":
		return cr.handleDeleteOperation()
	case "add":
		return cr.handleAddOperation()
	case "update":
		return cr.handleUpdateOperation()
	default:
		return 1, fmt.Sprintf("firewall: Unknown operation '%s'. Supported: batch, flush, delete, add, update", cr.data.Operation)
	}
}

// handleBatchOperation handles batch application of firewall rules
func (cr *CommandRunner) handleBatchOperation() (exitCode int, result string) {
	log.Info().Msgf("Firewall batch operation - ChainName: %s, RuleCount: %d",
		cr.data.ChainName, len(cr.data.Rules))

	if len(cr.data.Rules) == 0 {
		// Empty batch is considered successful (no-op)
		log.Warn().Msgf("Firewall batch operation with no rules - treating as no-op for chain: %s", cr.data.ChainName)
		return 0, `{"success": true, "applied_rules": 0, "failed_rules": [], "rolled_back": false, "rollback_reason": null, "message": "No rules to apply"}`
	}

	// Use the common batch apply logic with rollback on failure
	appliedRules, failedRules, rolledBack, rollbackReason := cr.applyRulesBatchWithFlush()

	// Prepare response in batch format
	if rolledBack {
		return 1, fmt.Sprintf(`{"success": false, "error": "Failed to apply rules", "applied_rules": %d, "failed_rules": %d, "rolled_back": true, "rollback_reason": "%s"}`,
			appliedRules, len(failedRules), rollbackReason)
	}

	return 0, fmt.Sprintf(`{"success": true, "applied_rules": %d, "failed_rules": [], "rolled_back": false, "rollback_reason": null}`, appliedRules)
}

// handleFlushOperation handles flushing a firewall chain
func (cr *CommandRunner) handleFlushOperation() (exitCode int, result string) {
	log.Info().Msgf("Firewall flush operation - ChainName: %s", cr.data.ChainName)

	nftablesInstalled, iptablesInstalled, err := utils.CheckFirewallTool()
	if err != nil {
		return 1, fmt.Sprintf("firewall flush: Failed to check firewall tools. %s", err)
	}

	if nftablesInstalled {
		return cr.performNftablesRollback(cr.data.ChainName, "flush")
	} else if iptablesInstalled {
		return cr.performIptablesRollback(cr.data.ChainName, "flush")
	}

	return 1, "firewall flush: No firewall management tool installed"
}

// handleDeleteOperation handles deleting a specific firewall rule by rule_id
func (cr *CommandRunner) handleDeleteOperation() (exitCode int, result string) {
	log.Info().Msgf("Firewall delete operation - ChainName: %s, RuleID: %s", cr.data.ChainName, cr.data.RuleID)

	// Validate required fields
	if cr.data.RuleID == "" {
		return 1, "firewall delete: rule_id is required for delete operation"
	}

	// Create backup before deleting
	backup, err := utils.BackupFirewallRules()
	if err != nil {
		return 1, fmt.Sprintf("firewall delete: Failed to create backup: %v", err)
	}

	nftablesInstalled, iptablesInstalled, err := utils.CheckFirewallTool()
	if err != nil {
		return 1, fmt.Sprintf("firewall delete: Failed to check firewall tools. %s", err)
	}

	var deleteExitCode int
	var deleteResult string

	if nftablesInstalled {
		deleteExitCode, deleteResult = cr.deleteNftablesRuleByID(cr.data.ChainName, cr.data.RuleID)
	} else if iptablesInstalled {
		deleteExitCode, deleteResult = cr.deleteIptablesRuleByID(cr.data.ChainName, cr.data.RuleID)
	} else {
		return 1, "firewall delete: No firewall management tool installed"
	}

	// If deletion failed, restore backup
	if deleteExitCode != 0 {
		log.Error().Msgf("Failed to delete rule, restoring backup: %s", deleteResult)
		if restoreErr := utils.RestoreFirewallRules(backup); restoreErr != nil {
			log.Error().Err(restoreErr).Msg("Failed to restore backup after delete failure")
			return deleteExitCode, fmt.Sprintf("firewall delete: Failed and restore failed: %s", deleteResult)
		}
		return deleteExitCode, fmt.Sprintf("firewall delete: Failed, backup restored: %s", deleteResult)
	}

	return deleteExitCode, deleteResult
}

// handleAddOperation handles adding a single firewall rule
func (cr *CommandRunner) handleAddOperation() (exitCode int, result string) {
	log.Info().Msgf("Firewall add operation - ChainName: %s", cr.data.ChainName)

	// Log all received data for debugging
	log.Debug().Msgf("Received firewall add data: ChainName=%s, Method=%s, Chain=%s, Protocol=%s, PortStart=%d, PortEnd=%d, DPorts=%v, ICMPType=%s, Source=%s, Destination=%s, Target=%s, Priority=%d, RuleID=%s, RuleType=%s",
		cr.data.ChainName, cr.data.Method, cr.data.Chain, cr.data.Protocol,
		cr.data.PortStart, cr.data.PortEnd, cr.data.DPorts, cr.data.ICMPType,
		cr.data.Source, cr.data.Destination, cr.data.Target, cr.data.Priority,
		cr.data.RuleID, cr.data.RuleType)

	// Validate required fields for rule addition
	if err := cr.validateFirewallRuleData(); err != nil {
		return 1, fmt.Sprintf("firewall add: Validation failed. %s", err)
	}

	return cr.executeSingleFirewallRule()
}

// handleUpdateOperation handles updating a firewall rule
func (cr *CommandRunner) handleUpdateOperation() (exitCode int, result string) {
	log.Info().Msgf("Firewall update operation - ChainName: %s, OldRuleID: %s, NewRuleID: %s",
		cr.data.ChainName, cr.data.OldRuleID, cr.data.RuleID)

	// Validate required fields for rule update
	if err := cr.validateFirewallRuleData(); err != nil {
		return 1, fmt.Sprintf("firewall update: Validation failed. %s", err)
	}

	// For update operation: delete old rule first, then add new one with new ID
	// old_rule_id: the rule to delete
	// rule_id: the new rule to add
	// TODO: Consider changing order to add-then-delete for better safety

	if cr.data.OldRuleID == "" {
		return 1, "firewall update: old_rule_id is required for update operation"
	}

	// Create backup before updating
	backup, err := utils.BackupFirewallRules()
	if err != nil {
		return 1, fmt.Sprintf("firewall update: Failed to create backup: %v", err)
	}

	// Step 1: Check firewall tools
	nftablesInstalled, iptablesInstalled, err := utils.CheckFirewallTool()
	if err != nil {
		return 1, fmt.Sprintf("firewall update: Failed to check firewall tools. %s", err)
	}

	// Step 2: Delete the old rule using old_rule_id
	var deleteExitCode int
	var deleteResult string

	if nftablesInstalled {
		deleteExitCode, deleteResult = cr.deleteNftablesRuleByID(cr.data.ChainName, cr.data.OldRuleID)
	} else if iptablesInstalled {
		deleteExitCode, deleteResult = cr.deleteIptablesRuleByID(cr.data.ChainName, cr.data.OldRuleID)
	} else {
		return 1, "firewall update: No firewall tool available"
	}

	if deleteExitCode != 0 {
		// If deletion fails, restore backup
		log.Error().Msgf("Failed to delete old rule during update, restoring backup: %s", deleteResult)
		if restoreErr := utils.RestoreFirewallRules(backup); restoreErr != nil {
			log.Error().Err(restoreErr).Msg("Failed to restore backup after delete failure")
			return deleteExitCode, fmt.Sprintf("firewall update: Failed to delete old rule and restore failed: %s", deleteResult)
		}
		return deleteExitCode, fmt.Sprintf("firewall update: Failed to delete old rule, backup restored: %s", deleteResult)
	}

	// Step 3: Add the new rule with new rule_id (stored in cr.data.RuleID)
	addExitCode, addResult := cr.executeSingleFirewallRule()

	if addExitCode != 0 {
		// Adding new rule failed, restore backup (old rule was deleted)
		log.Error().Msgf("Failed to add new rule during update, restoring backup: %s", addResult)
		if restoreErr := utils.RestoreFirewallRules(backup); restoreErr != nil {
			log.Error().Err(restoreErr).Msg("Failed to restore backup after add failure")
			return addExitCode, fmt.Sprintf("firewall update: Failed to add new rule and restore failed: %s", addResult)
		}
		return addExitCode, fmt.Sprintf("firewall update: Failed to add new rule, backup restored: %s", addResult)
	}

	log.Info().Msgf("Successfully updated firewall rule: deleted %s, added %s", cr.data.OldRuleID, cr.data.RuleID)
	return 0, fmt.Sprintf("Successfully updated rule: deleted %s, added %s", cr.data.OldRuleID, cr.data.RuleID)
}

// validateFirewallRuleData performs validation for single rule operations
func (cr *CommandRunner) validateFirewallRuleData() error {
	// Set default rule type if not provided
	if cr.data.RuleType == "" {
		cr.data.RuleType = "alpacon"
	}

	// Generate rule ID if not provided
	if cr.data.RuleID == "" {
		cr.data.RuleID = uuid.New().String()
	}

	data := firewallData{
		ChainName:   cr.data.ChainName,
		Method:      cr.data.Method,
		Chain:       cr.data.Chain,
		Protocol:    cr.data.Protocol,
		PortStart:   cr.data.PortStart,
		PortEnd:     cr.data.PortEnd,
		DPorts:      cr.data.DPorts,
		ICMPType:    cr.data.ICMPType,
		Source:      cr.data.Source,
		Destination: cr.data.Destination,
		Target:      cr.data.Target,
		Description: cr.data.Description,
		Priority:    cr.data.Priority,
		RuleType:    cr.data.RuleType,
		RuleID:      cr.data.RuleID,
		Operation:   cr.data.Operation,
	}

	return cr.validateFirewallData(data)
}

// executeSingleFirewallRule executes a single firewall rule operation
func (cr *CommandRunner) executeSingleFirewallRule() (exitCode int, result string) {
	nftablesInstalled, iptablesInstalled, err := utils.CheckFirewallTool()
	if err != nil {
		return 1, fmt.Sprintf("firewall: Failed to check firewall tools. %s", err)
	}

	if nftablesInstalled {
		return cr.executeNftablesRule()
	} else if iptablesInstalled {
		return cr.executeIptablesRule()
	}

	return 1, "firewall: No firewall management tool installed"
}

// executeNftablesRule executes nftables rule
func (cr *CommandRunner) executeNftablesRule() (exitCode int, result string) {
	log.Info().Msg("Using nftables for firewall management.")

	// Create table dynamically
	tableCmdArgs := []string{"nft", "add", "table", "inet", cr.data.ChainName}
	_, _ = runCmdWithOutput(tableCmdArgs, "root", "", nil, 60)

	// Create chain in the new table
	chainCmdArgs := []string{"nft", "add", "chain", "inet", cr.data.ChainName, strings.ToLower(cr.data.Chain)}
	switch strings.ToUpper(cr.data.Chain) {
	case "INPUT":
		chainCmdArgs = append(chainCmdArgs, "{", "type", "filter", "hook", "input", "priority", strconv.Itoa(cr.data.Priority), ";", "policy", "accept;", "}")
	case "OUTPUT":
		chainCmdArgs = append(chainCmdArgs, "{", "type", "filter", "hook", "output", "priority", strconv.Itoa(cr.data.Priority), ";", "policy", "accept;", "}")
	case "FORWARD":
		chainCmdArgs = append(chainCmdArgs, "{", "type", "filter", "hook", "forward", "priority", strconv.Itoa(cr.data.Priority), ";", "policy", "accept;", "}")
	default:
		chainCmdArgs = append(chainCmdArgs, "{", "type", "filter", "hook", "prerouting", "priority", strconv.Itoa(cr.data.Priority), ";", "policy", "accept;", "}")
	}
	_, _ = runCmdWithOutput(chainCmdArgs, "root", "", nil, 60)

	// Add rule to the dynamic table/chain
	args := []string{"nft"}
	switch cr.data.Method {
	case "-A":
		args = append(args, "add")
	case "-I":
		args = append(args, "insert")
	case "-R":
		args = append(args, "replace")
	case "-D":
		args = append(args, "delete")
	}
	args = append(args, "rule", "inet", cr.data.ChainName, strings.ToLower(cr.data.Chain))

	if cr.data.Source != "" && cr.data.Source != "0.0.0.0/0" {
		args = append(args, "ip", "saddr", cr.data.Source)
	}

	if cr.data.Destination != "" && cr.data.Destination != "0.0.0.0/0" {
		args = append(args, "ip", "daddr", cr.data.Destination)
	}

	if cr.data.Protocol != "all" {
		if cr.data.Protocol == "icmp" {
			args = append(args, "ip", "protocol", cr.data.Protocol)
			if cr.data.ICMPType != "" {
				args = append(args, "icmp", "type", cr.data.ICMPType)
			}
		} else if cr.data.Protocol == "tcp" || cr.data.Protocol == "udp" {
			// For TCP/UDP, use proper nftables protocol syntax
			if len(cr.data.DPorts) > 0 {
				args = append(args, cr.data.Protocol)
				var portList []string
				for _, port := range cr.data.DPorts {
					portList = append(portList, strconv.Itoa(port))
				}
				args = append(args, "dport", "{", strings.Join(portList, ","), "}")
			} else if cr.data.PortStart != 0 {
				args = append(args, cr.data.Protocol)
				// Handle single port or port range
				if cr.data.PortEnd != 0 && cr.data.PortEnd != cr.data.PortStart {
					portStr := fmt.Sprintf("%d-%d", cr.data.PortStart, cr.data.PortEnd)
					args = append(args, "dport", portStr)
				} else {
					args = append(args, "dport", strconv.Itoa(cr.data.PortStart))
				}
			} else {
				// No port specified, use ip protocol syntax
				args = append(args, "ip", "protocol", cr.data.Protocol)
			}
		} else {
			// For other protocols
			args = append(args, "ip", "protocol", cr.data.Protocol)
		}
	}

	// Add target action (accept/drop/reject)
	targetAction := strings.ToLower(cr.data.Target)
	if targetAction == "accept" || targetAction == "drop" || targetAction == "reject" {
		args = append(args, targetAction)
	} else {
		// Default action if target is not specified or invalid
		args = append(args, "accept")
	}

	// Add comment with rule_id and rule_type
	if cr.data.RuleID != "" || cr.data.RuleType != "" {
		var commentParts []string
		if cr.data.RuleID != "" {
			commentParts = append(commentParts, fmt.Sprintf("rule_id:%s", cr.data.RuleID))
		}
		if cr.data.RuleType != "" {
			commentParts = append(commentParts, fmt.Sprintf("type:%s", cr.data.RuleType))
		}
		ruleComment := strings.Join(commentParts, ",")
		args = append(args, "comment", fmt.Sprintf("\"%s\"", ruleComment))
	}

	// Log the final nftables command
	log.Info().Msgf("Executing nftables command: %s", strings.Join(args, " "))

	exitCode, result = runCmdWithOutput(args, "root", "", nil, 60)

	if exitCode != 0 {
		log.Error().Msgf("nftables command failed (exit code %d): %s", exitCode, result)
		return exitCode, fmt.Sprintf("nftables error: %s", result)
	}

	log.Info().Msgf("Successfully executed nftables rule for table %s", cr.data.ChainName)
	return 0, fmt.Sprintf("Successfully executed rule for security group table %s.", cr.data.ChainName)
}

// executeIptablesRule executes iptables rule
func (cr *CommandRunner) executeIptablesRule() (exitCode int, result string) {
	log.Info().Msg("Using iptables for firewall management.")

	chainName := cr.data.ChainName + "_" + strings.ToLower(cr.data.Chain)

	// Create chain dynamically in filter table
	chainCreateCmdArgs := []string{"iptables", "-N", chainName}
	_, _ = runCmdWithOutput(chainCreateCmdArgs, "root", "", nil, 60)

	// Add rule to the dynamic chain
	args := []string{"iptables", cr.data.Method, chainName}

	// Add protocol
	if cr.data.Protocol != "all" {
		args = append(args, "-p", cr.data.Protocol)
	}

	// Add source if specified
	if cr.data.Source != "" && cr.data.Source != "0.0.0.0/0" {
		args = append(args, "-s", cr.data.Source)
	}

	// Add destination if specified
	if cr.data.Destination != "" && cr.data.Destination != "0.0.0.0/0" {
		args = append(args, "-d", cr.data.Destination)
	}

	// Handle ports based on protocol
	if cr.data.Protocol == "icmp" {
		if cr.data.ICMPType != "" {
			args = append(args, "--icmp-type", cr.data.ICMPType)
		}
	} else if cr.data.Protocol == "tcp" || cr.data.Protocol == "udp" {
		// Handle multiport
		if len(cr.data.DPorts) > 0 {
			var portList []string
			for _, port := range cr.data.DPorts {
				portList = append(portList, strconv.Itoa(port))
			}
			args = append(args, "-m", "multiport", "--dports", strings.Join(portList, ","))
		} else if cr.data.PortStart != 0 {
			// Handle single port or port range
			if cr.data.PortEnd != 0 && cr.data.PortEnd != cr.data.PortStart {
				portStr := fmt.Sprintf("%d:%d", cr.data.PortStart, cr.data.PortEnd)
				args = append(args, "--dport", portStr)
			} else {
				args = append(args, "--dport", strconv.Itoa(cr.data.PortStart))
			}
		}
	}

	// Add target
	args = append(args, "-j", cr.data.Target)

	// Add comment with rule_id and rule_type
	if cr.data.RuleID != "" || cr.data.RuleType != "" {
		var commentParts []string
		if cr.data.RuleID != "" {
			commentParts = append(commentParts, fmt.Sprintf("rule_id:%s", cr.data.RuleID))
		}
		if cr.data.RuleType != "" {
			commentParts = append(commentParts, fmt.Sprintf("type:%s", cr.data.RuleType))
		}
		ruleComment := strings.Join(commentParts, ",")
		args = append(args, "-m", "comment", "--comment", ruleComment)
	}

	// Log the final iptables command
	log.Info().Msgf("Executing iptables command: %s", strings.Join(args, " "))

	exitCode, result = runCmdWithOutput(args, "root", "", nil, 60)

	if exitCode != 0 {
		log.Error().Msgf("iptables command failed (exit code %d): %s", exitCode, result)
		return exitCode, fmt.Sprintf("iptables error: %s", result)
	}

	log.Info().Msgf("Successfully executed iptables rule for chain %s", chainName)
	return 0, fmt.Sprintf("Successfully executed rule for security group chain %s.", chainName)
}

// deleteNftablesRuleByID deletes a specific nftables rule by finding its handle using rule_id in comment
func (cr *CommandRunner) deleteNftablesRuleByID(chainName, ruleID string) (exitCode int, result string) {
	log.Info().Msgf("Deleting nftables rule by ID: %s in chain %s", ruleID, chainName)

	// First, list rules with handles to find the target rule
	listArgs := []string{"nft", "--handle", "list", "table", "inet", chainName}
	listExitCode, listOutput := runCmdWithOutput(listArgs, "root", "", nil, 60)

	if listExitCode != 0 {
		log.Error().Msgf("Failed to list nftables rules: %s", listOutput)
		return listExitCode, fmt.Sprintf("Failed to list rules: %s", listOutput)
	}

	// Parse the output to find rule handle and chain type with matching rule_id in comment
	ruleHandle, chainType := cr.findNftablesRuleHandleAndChain(listOutput, ruleID)
	if ruleHandle == "" {
		log.Warn().Msgf("Rule with ID %s not found in table %s", ruleID, chainName)
		return 1, fmt.Sprintf("Rule with ID %s not found", ruleID)
	}

	// Delete the rule using its handle
	// nftables syntax: nft delete rule inet <table> <chain> handle <handle>
	deleteArgs := []string{"nft", "delete", "rule", "inet", chainName, chainType, "handle", ruleHandle}
	deleteExitCode, deleteOutput := runCmdWithOutput(deleteArgs, "root", "", nil, 60)

	if deleteExitCode != 0 {
		log.Error().Msgf("Failed to delete nftables rule: %s", deleteOutput)
		return deleteExitCode, fmt.Sprintf("Failed to delete rule: %s", deleteOutput)
	}

	log.Info().Msgf("Successfully deleted nftables rule with ID %s (handle %s) from chain %s", ruleID, ruleHandle, chainType)
	return 0, fmt.Sprintf("Successfully deleted rule with ID %s", ruleID)
}

// findNftablesRuleHandleAndChain parses nft list output to find rule handle and chain by rule_id in comment
func (cr *CommandRunner) findNftablesRuleHandleAndChain(listOutput, ruleID string) (string, string) {
	lines := strings.Split(listOutput, "\n")
	targetComment := fmt.Sprintf("rule_id:%s", ruleID)
	currentChain := ""

	for _, line := range lines {
		// Check for chain declarations (e.g., "chain input {", "chain output {")
		trimmed := strings.TrimSpace(line)
		if strings.HasPrefix(trimmed, "chain ") && strings.Contains(trimmed, "{") {
			// Extract chain name from "chain <name> {"
			parts := strings.Fields(trimmed)
			if len(parts) >= 2 {
				currentChain = parts[1]
			}
		}

		// Look for lines containing the target comment and handle
		if strings.Contains(line, targetComment) && strings.Contains(line, "# handle") {
			// Extract handle number from the line
			if handleIndex := strings.Index(line, "# handle"); handleIndex != -1 {
				handlePart := line[handleIndex+9:] // Skip "# handle "
				handle := ""
				if spaceIndex := strings.Index(handlePart, " "); spaceIndex != -1 {
					handle = strings.TrimSpace(handlePart[:spaceIndex])
				} else {
					handle = strings.TrimSpace(handlePart)
				}
				return handle, currentChain
			}
		}
	}

	return "", ""
}

// deleteIptablesRuleByID deletes a specific iptables rule by matching rule specifications
func (cr *CommandRunner) deleteIptablesRuleByID(chainName, ruleID string) (exitCode int, result string) {
	log.Info().Msgf("Deleting iptables rule - ChainName: %s, RuleID: %s", chainName, ruleID)

	fullChainName := chainName + "_" + strings.ToLower(cr.data.Chain)

	// Note: For iptables rule deletion with comment, we rely on rule specification matching
	// since comment format may include additional type information

	// Build delete command with rule specifications
	args := []string{"iptables", "-D", fullChainName}

	// Add protocol
	if cr.data.Protocol != "" && cr.data.Protocol != "all" {
		args = append(args, "-p", cr.data.Protocol)
	}

	// Add source if specified
	if cr.data.Source != "" && cr.data.Source != "0.0.0.0/0" {
		args = append(args, "-s", cr.data.Source)
	}

	// Add destination if specified
	if cr.data.Destination != "" && cr.data.Destination != "0.0.0.0/0" {
		args = append(args, "-d", cr.data.Destination)
	}

	// Handle ports based on protocol
	if cr.data.Protocol == "icmp" {
		if cr.data.ICMPType != "" {
			args = append(args, "--icmp-type", cr.data.ICMPType)
		}
	} else if cr.data.Protocol == "tcp" || cr.data.Protocol == "udp" {
		// Handle multiport
		if len(cr.data.DPorts) > 0 {
			var portList []string
			for _, port := range cr.data.DPorts {
				portList = append(portList, strconv.Itoa(port))
			}
			args = append(args, "-m", "multiport", "--dports", strings.Join(portList, ","))
		} else if cr.data.PortStart != 0 {
			// Handle single port or port range
			if cr.data.PortEnd != 0 && cr.data.PortEnd != cr.data.PortStart {
				portStr := fmt.Sprintf("%d:%d", cr.data.PortStart, cr.data.PortEnd)
				args = append(args, "--dport", portStr)
			} else {
				args = append(args, "--dport", strconv.Itoa(cr.data.PortStart))
			}
		}
	}

	// Add target
	if cr.data.Target != "" {
		args = append(args, "-j", cr.data.Target)
	}

	// Skip comment matching for deletion since the comment format may have changed
	// to include type information. Rule specification matching should be sufficient.

	// Execute delete command
	deleteExitCode, deleteOutput := runCmdWithOutput(args, "root", "", nil, 60)

	if deleteExitCode != 0 {
		log.Error().Msgf("Failed to delete iptables rule: %s", deleteOutput)
		return deleteExitCode, fmt.Sprintf("Failed to delete rule: %s", deleteOutput)
	}

	log.Info().Msgf("Successfully deleted iptables rule with ID %s", ruleID)
	return 0, fmt.Sprintf("Successfully deleted rule with ID %s", ruleID)
}

func getFileData(data CommandData) ([]byte, error) {
	var content []byte
	switch data.Type {
	case "url":
		parsedRequestURL, err := url.Parse(data.Content)
		if err != nil {
			return nil, fmt.Errorf("failed to parse URL '%s': %w", data.Content, err)
		}

		req, err := http.NewRequest(http.MethodGet, parsedRequestURL.String(), nil)
		if err != nil {
			return nil, fmt.Errorf("failed to create request: %w", err)
		}

		parsedServerURL, err := url.Parse(config.GlobalSettings.ServerURL)
		if err != nil {
			return nil, fmt.Errorf("failed to parse url: %w", err)
		}

		if parsedRequestURL.Host == parsedServerURL.Host && parsedRequestURL.Scheme == parsedServerURL.Scheme {
			req.Header.Set("Authorization", fmt.Sprintf(`id="%s", key="%s"`,
				config.GlobalSettings.ID, config.GlobalSettings.Key))
		}

		client := http.Client{}

		tlsConfig := &tls.Config{}
		if config.GlobalSettings.CaCert != "" {
			caCertPool := x509.NewCertPool()
			caCert, err := os.ReadFile(config.GlobalSettings.CaCert)
			if err != nil {
				log.Error().Err(err).Msg("Failed to read CA certificate.")
			}
			caCertPool.AppendCertsFromPEM(caCert)
			tlsConfig.RootCAs = caCertPool
		}

		tlsConfig.InsecureSkipVerify = !config.GlobalSettings.SSLVerify
		client.Transport = &http.Transport{
			TLSClientConfig: tlsConfig,
		}

		resp, err := client.Do(req)
		if err != nil {
			return nil, fmt.Errorf("failed to download content from URL: %w", err)
		}
		defer func() { _ = resp.Body.Close() }()

		if (resp.StatusCode / 100) != 2 {
			log.Error().Msgf("Failed to download content from URL: %d %s", resp.StatusCode, parsedRequestURL)
			return nil, errors.New("downloading content failed")
		}
		content, err = io.ReadAll(resp.Body)
		if err != nil {
			return nil, fmt.Errorf("failed to read response body: %w", err)
		}
	case "text":
		content = []byte(data.Content)
	case "base64":
		var err error
		content, err = base64.StdEncoding.DecodeString(data.Content)
		if err != nil {
			return nil, fmt.Errorf("failed to decode base64 content: %w", err)
		}
	default:
		return nil, fmt.Errorf("unknown file type: %s", data.Type)
	}

	if content == nil {
		return nil, errors.New("content is nil")
	}

	return content, nil
}

func parsePaths(homeDirectory string, pathList []string) (parsedPaths []string, isBulk bool, isRecursive bool, err error) {
	paths := make([]string, len(pathList))
	for i, path := range pathList {
		if strings.HasPrefix(path, "~") {
			path = strings.Replace(path, "~", homeDirectory, 1)
		}

		if !filepath.IsAbs(path) {
			path = filepath.Join(homeDirectory, path)
		}

		absPath, err := filepath.Abs(path)
		if err != nil {
			return nil, false, false, err
		}
		paths[i] = absPath
	}

	isBulk = len(pathList) > 1
	isRecursive = false

	if !isBulk {
		fileInfo, err := os.Stat(paths[0])
		if err != nil {
			return nil, false, false, err
		}
		isRecursive = fileInfo.IsDir()
	}

	return paths, isBulk, isRecursive, nil
}

func makeArchive(paths []string, bulk, recursive bool, sysProcAttr *syscall.SysProcAttr) (string, error) {
	var archiveName string
	var cmd *exec.Cmd
	path := paths[0]

	if bulk {
		archiveName = filepath.Dir(path) + "/" + uuid.New().String() + ".zip"
		dirPath := filepath.Dir(path)
		basePaths := make([]string, len(paths))
		for i, path := range paths {
			basePaths[i] = filepath.Base(path)
		}

		cmd = exec.Command("zip", "-r", archiveName)
		cmd.SysProcAttr = sysProcAttr
		cmd.Args = append(cmd.Args, basePaths...)
		cmd.Dir = dirPath
	} else {
		if recursive {
			archiveName = path + ".zip"
			cmd = exec.Command("zip", "-r", archiveName, filepath.Base(path))
			cmd.SysProcAttr = sysProcAttr
			cmd.Dir = filepath.Dir(path)
		} else {
			archiveName = path
		}
	}

	if bulk || recursive {
		err := cmd.Run()
		if err != nil {
			return "", err
		}
	}

	return archiveName, nil
}

func createMultipartBody(output []byte, filePath string, useBlob, isRecursive bool) (bytes.Buffer, string, error) {
	if useBlob {
		return *bytes.NewBuffer(output), "", nil
	}

	var requestBody bytes.Buffer
	writer := multipart.NewWriter(&requestBody)

	fileWriter, err := writer.CreateFormFile("content", filePath)
	if err != nil {
		return bytes.Buffer{}, "", err
	}

	_, err = fileWriter.Write(output)
	if err != nil {
		return bytes.Buffer{}, "", err
	}

	if isRecursive {
		err = writer.WriteField("name", filePath)
		if err != nil {
			return bytes.Buffer{}, "", err
		}
	}

	_ = writer.Close()

	return requestBody, writer.FormDataContentType(), nil
}

func fileDownload(data CommandData, sysProcAttr *syscall.SysProcAttr) (exitCode int, result string) {
	var cmd *exec.Cmd
	content, err := getFileData(data)
	if err != nil {
		return 1, err.Error()
	}

	if !data.AllowOverwrite && isFileExist(data.Path) {
		return 1, fmt.Sprintf("%s already exists.", data.Path)
	}

	isZip := isZipFile(content, filepath.Ext(data.Path))
	if isZip && data.AllowUnzip {
		escapePath := utils.Quote(data.Path)
		escapeDirPath := utils.Quote(filepath.Dir(data.Path))
		// Use -o (overwrite) if AllowOverwrite is true, otherwise -n (never overwrite)
		unzipOpt := "-n"
		if data.AllowOverwrite {
			unzipOpt = "-o"
		}
		command := fmt.Sprintf("tee %s > /dev/null && unzip %s %s -d %s; rm %s",
			escapePath,
			unzipOpt,
			escapePath,
			escapeDirPath,
			escapePath)
		cmd = exec.Command("sh", "-c", command)
	} else {
		cmd = exec.Command("sh", "-c", fmt.Sprintf("tee %s > /dev/null", utils.Quote(data.Path)))
	}

	cmd.SysProcAttr = sysProcAttr
	cmd.Stdin = bytes.NewReader(content)

	output, err := cmd.Output()
	if err != nil {
		log.Error().Err(err).Msgf("Failed to write file: %s", output)
		return 1, "You do not have permission to read on the directory. or directory does not exist"
	}

	return 0, fmt.Sprintf("Successfully downloaded %s.", data.Path)
}

func isZipFile(content []byte, ext string) bool {
	if _, found := nonZipExt[ext]; found {
		return false
	}

	_, err := zip.NewReader(bytes.NewReader(content), int64(len(content)))

	return err == nil
}

func isFileExist(path string) bool {
	_, err := os.Stat(path)
	return !os.IsNotExist(err)
}

func statFileTransfer(code int, transferType transferType, message string, data CommandData) {
	statURL := fmt.Sprint(data.URL + "stat/")
	isSuccess := code == 0

	payload := &commandStat{
		Success: isSuccess,
		Message: message,
		Type:    transferType,
	}
	scheduler.Rqueue.Post(statURL, payload, 10, time.Time{})
}

func (cr *CommandRunner) handleSudoApprovalResponse() (int, string) {
	var sudoApprovalResponse SudoApprovalResponse
	if cr.command.Data != "" {
		err := json.Unmarshal([]byte(cr.command.Data), &sudoApprovalResponse)
		if err != nil {
			log.Error().Err(err).Msg("Failed to parse sudo_approval_response data")
			return 1, "Invalid sudo_approval_response data format"
		}
	} else {
		return 1, "No sudo_approval_response data provided"
	}

	if authManager == nil {
		log.Error().Msg("AuthManager not available")
		return 1, "AuthManager not available"
	}

	// SudoApprovalResponse
	err := authManager.HandleSudoApprovalResponse(sudoApprovalResponse)
	if err != nil {
		log.Error().Err(err).Msg("Failed to handle sudo_approval_response")
		return 1, fmt.Sprintf("Failed to handle sudo_approval_response: %v", err)
	}

	return 0, "Sudo approval response processed successfully"
}

// validateFirewallData performs enhanced validation for firewall data
func (cr *CommandRunner) validateFirewallData(data firewallData) error {
	// Basic validation using struct tags
	if err := cr.validateData(data); err != nil {
		return fmt.Errorf("basic validation failed: %w", err)
	}

	// Enhanced validation logic
	validMethods := []string{"-A", "-I", "-R", "-D"}
	found := false
	for _, method := range validMethods {
		if data.Method == method {
			found = true
			break
		}
	}
	if !found {
		return fmt.Errorf("invalid method '%s', must be one of: %v", data.Method, validMethods)
	}

	validProtocols := []string{"tcp", "udp", "icmp", "all"}
	found = false
	for _, protocol := range validProtocols {
		if data.Protocol == protocol {
			found = true
			break
		}
	}
	if !found {
		return fmt.Errorf("invalid protocol '%s', must be one of: %v", data.Protocol, validProtocols)
	}

	validTargets := []string{"ACCEPT", "DROP", "REJECT", "LOG", "RETURN"}
	found = false
	for _, target := range validTargets {
		if data.Target == target {
			found = true
			break
		}
	}
	if !found {
		return fmt.Errorf("invalid target '%s', must be one of: %v", data.Target, validTargets)
	}

	// Protocol-specific validation
	if data.Protocol == "icmp" {
		if data.PortStart != 0 || data.PortEnd != 0 || len(data.DPorts) > 0 {
			return fmt.Errorf("ICMP protocol cannot have port specifications")
		}
	}

	// Port validation
	if data.PortStart != 0 {
		if data.PortStart < 1 || data.PortStart > 65535 {
			return fmt.Errorf("PortStart must be between 1 and 65535, got %d", data.PortStart)
		}
	}

	if data.PortEnd != 0 {
		if data.PortEnd < 1 || data.PortEnd > 65535 {
			return fmt.Errorf("PortEnd must be between 1 and 65535, got %d", data.PortEnd)
		}
		if data.PortStart != 0 && data.PortEnd < data.PortStart {
			return fmt.Errorf("PortEnd (%d) cannot be less than PortStart (%d)", data.PortEnd, data.PortStart)
		}
	}

	// DPorts validation
	if len(data.DPorts) > 0 {
		if len(data.DPorts) > 15 {
			return fmt.Errorf("too many ports in multiport rule (max 15), got %d", len(data.DPorts))
		}

		// Check for duplicates and validate range
		seen := make(map[int]bool)
		for _, port := range data.DPorts {
			if port < 1 || port > 65535 {
				return fmt.Errorf("DPort must be between 1 and 65535, got %d", port)
			}
			if seen[port] {
				return fmt.Errorf("duplicate port %d in DPorts", port)
			}
			seen[port] = true
		}

		// Cannot have both DPorts and single port/range
		if data.PortStart != 0 || data.PortEnd != 0 {
			return fmt.Errorf("cannot specify both individual ports (PortStart/PortEnd) and multiport (DPorts)")
		}
	}

	// ICMP type validation
	if data.Protocol == "icmp" && data.ICMPType != "" {
		// Check if numeric
		if icmpTypeNum, err := strconv.Atoi(data.ICMPType); err == nil {
			if icmpTypeNum < 0 || icmpTypeNum > 255 {
				return fmt.Errorf("ICMP type must be between 0 and 255, got %d", icmpTypeNum)
			}
		} else {
			// Validate common ICMP type names
			validICMPTypes := []string{
				"echo-request", "echo-reply", "destination-unreachable",
				"source-quench", "redirect", "time-exceeded",
				"parameter-problem", "timestamp-request", "timestamp-reply",
			}
			found := false
			for _, validType := range validICMPTypes {
				if data.ICMPType == validType {
					found = true
					break
				}
			}
			if !found {
				return fmt.Errorf("invalid ICMP type '%s'", data.ICMPType)
			}
		}
	} else if data.Protocol != "icmp" && data.ICMPType != "" {
		return fmt.Errorf("ICMP type can only be specified for ICMP protocol")
	}

	return nil
}

// firewallRollback handles firewall rollback operations
func (cr *CommandRunner) firewallRollback() (exitCode int, result string) {
	log.Info().Msgf("Firewall rollback command received - Operation: %s, ChainName: %s",
		cr.data.Operation, cr.data.ChainName)

	// Handle both old and new field names for backward compatibility
	if cr.data.ChainName == "" && cr.data.Operation == "" {
		return 1, "firewall-rollback: ChainName or Operation is required"
	}

	// Determine the action (flush or restore)
	action := cr.data.Operation
	if action == "" {
		// Fallback to Method field for backward compatibility
		if cr.data.Method != "" {
			action = cr.data.Method
		} else {
			action = "flush" // Default action
		}
	}

	nftablesInstalled, iptablesInstalled, err := utils.CheckFirewallTool()
	if err != nil {
		log.Error().Err(err).Msg("Failed to check firewall tools for rollback")
		return 1, fmt.Sprintf("firewall-rollback: Failed to check firewall tools. %s", err)
	}

	// Handle different rollback actions
	switch action {
	case "flush":
		// Simple flush operation - remove all rules
		if nftablesInstalled {
			return cr.performNftablesRollback(cr.data.ChainName, "flush")
		} else if iptablesInstalled {
			return cr.performIptablesRollback(cr.data.ChainName, "flush")
		}

	case "restore":
		// Restore from snapshot - flush then apply new rules
		if len(cr.data.Rules) == 0 {
			return 1, "firewall-rollback: No rules provided for restore action"
		}

		// First flush the chain
		var flushExitCode int
		var flushResult string
		if nftablesInstalled {
			flushExitCode, flushResult = cr.performNftablesRollback(cr.data.ChainName, "flush")
		} else if iptablesInstalled {
			flushExitCode, flushResult = cr.performIptablesRollback(cr.data.ChainName, "flush")
		}

		if flushExitCode != 0 {
			return flushExitCode, fmt.Sprintf("firewall-rollback: Failed to flush before restore - %s", flushResult)
		}

		// Then apply each rule from the snapshot
		successCount := 0
		failedRules := []string{}

		for i, ruleData := range cr.data.Rules {
			// Convert rule data to CommandData fields using existing function with rule ID generation
			cr.data = cr.convertRuleDataToCommandData(ruleData, cr.data)

			ruleExitCode, ruleResult := cr.executeSingleFirewallRule()
			if ruleExitCode == 0 {
				successCount++
			} else {
				failedRules = append(failedRules, fmt.Sprintf("Rule %d: %s", i+1, ruleResult))
			}
		}

		if len(failedRules) > 0 {
			return 1, fmt.Sprintf("firewall-rollback: Restored %d/%d rules. Failed rules: %s",
				successCount, len(cr.data.Rules), strings.Join(failedRules, "; "))
		}

		return 0, fmt.Sprintf("firewall-rollback: Successfully restored %d rules", successCount)

	case "delete":
		// Delete entire table/chain structure
		if nftablesInstalled {
			return cr.performNftablesRollback(cr.data.ChainName, "delete")
		} else if iptablesInstalled {
			return cr.performIptablesRollback(cr.data.ChainName, "delete")
		}

	default:
		return 1, fmt.Sprintf("firewall-rollback: Unknown action '%s', use 'flush', 'restore', or 'delete'", action)
	}

	return 1, "firewall-rollback: No firewall management tool installed"
}

// performNftablesRollback performs rollback operations for nftables
func (cr *CommandRunner) performNftablesRollback(chainName, method string) (int, string) {
	log.Info().Msgf("Performing nftables rollback for table: %s, method: %s", chainName, method)

	var exitCode int
	var result string

	switch method {
	case "flush":
		// Flush all chains in the table
		// For nftables, we flush all chains (INPUT, OUTPUT, FORWARD) in the security group table
		chainTypes := []string{"input", "output", "forward"}
		successCount := 0

		for _, chainType := range chainTypes {
			args := []string{"nft", "flush", "chain", "inet", chainName, chainType}
			exitCode, result = runCmdWithOutput(args, "root", "", nil, 60)

			if exitCode == 0 {
				successCount++
				log.Info().Msgf("Successfully flushed nftables chain: %s %s", chainName, chainType)
			} else {
				// Chain might not exist, which is OK
				log.Debug().Msgf("Failed to flush nftables chain %s %s: %s (chain may not exist)", chainName, chainType, result)
			}
		}

		if successCount > 0 {
			log.Info().Msgf("Successfully flushed %d chains in table %s", successCount, chainName)
			return 0, fmt.Sprintf("Successfully flushed %d chains in table %s", successCount, chainName)
		}

		log.Warn().Msgf("No chains flushed in table %s (table may not exist)", chainName)
		return 0, fmt.Sprintf("No chains to flush in table %s", chainName)

	case "delete":
		// Delete the entire table
		args := []string{"nft", "delete", "table", "inet", chainName}
		exitCode, result = runCmdWithOutput(args, "root", "", nil, 60)

		if exitCode != 0 {
			log.Error().Msgf("Failed to delete nftables table %s: %s", chainName, result)
			// If table doesn't exist, consider it success
			if strings.Contains(result, "No such file or directory") {
				log.Info().Msgf("nftables table %s already deleted", chainName)
				return 0, fmt.Sprintf("Table %s was already deleted", chainName)
			}
			return exitCode, fmt.Sprintf("nftables delete error: %s", result)
		}

		log.Info().Msgf("Successfully deleted nftables table: %s", chainName)
		return 0, fmt.Sprintf("Successfully deleted table %s", chainName)

	default:
		return 1, fmt.Sprintf("nftables rollback: unsupported method '%s', use 'flush' or 'delete'", method)
	}
}

// performIptablesRollback performs rollback operations for iptables
func (cr *CommandRunner) performIptablesRollback(chainName, method string) (int, string) {
	log.Info().Msgf("Performing iptables rollback for chain: %s, method: %s", chainName, method)

	var exitCode int
	var result string

	// For iptables, we need to handle chains differently
	chainTypes := []string{"input", "output", "forward"}

	switch method {
	case "flush":
		successCount := 0
		for _, chainType := range chainTypes {
			fullChainName := chainName + "_" + chainType

			// Flush the chain
			args := []string{"iptables", "-F", fullChainName}
			exitCode, result = runCmdWithOutput(args, "root", "", nil, 60)

			if exitCode == 0 {
				successCount++
				log.Info().Msgf("Successfully flushed iptables chain: %s", fullChainName)
			} else {
				log.Warn().Msgf("Failed to flush iptables chain %s: %s", fullChainName, result)
			}
		}

		if successCount > 0 {
			return 0, fmt.Sprintf("Successfully flushed %d chains for security group %s", successCount, chainName)
		} else {
			return 1, fmt.Sprintf("Failed to flush any chains for security group %s", chainName)
		}

	case "delete":
		successCount := 0
		for _, chainType := range chainTypes {
			fullChainName := chainName + "_" + chainType

			// First flush the chain
			flushArgs := []string{"iptables", "-F", fullChainName}
			runCmdWithOutput(flushArgs, "root", "", nil, 60)

			// Then delete the chain
			deleteArgs := []string{"iptables", "-X", fullChainName}
			exitCode, result = runCmdWithOutput(deleteArgs, "root", "", nil, 60)

			if exitCode == 0 {
				successCount++
				log.Info().Msgf("Successfully deleted iptables chain: %s", fullChainName)
			} else {
				log.Warn().Msgf("Failed to delete iptables chain %s: %s", fullChainName, result)
			}
		}

		if successCount > 0 {
			return 0, fmt.Sprintf("Successfully deleted %d chains for security group %s", successCount, chainName)
		} else {
			return 1, fmt.Sprintf("Failed to delete any chains for security group %s", chainName)
		}

	default:
		return 1, fmt.Sprintf("iptables rollback: unsupported method '%s', use 'flush' or 'delete'", method)
	}
}

// applyRulesBatchWithFlush applies a batch of firewall rules with optional rollback on failure
// Returns: appliedRules, failedRules, rolledBack, rollbackReason
// flushBeforeApply: if true, flush all existing rules before applying new ones (full replacement)
//
//	if false, only add new rules (incremental)
func (cr *CommandRunner) applyRulesBatchWithFlush() (int, []map[string]interface{}, bool, string) {
	// Check firewall tools if needed
	_, _, err := utils.CheckFirewallTool()
	if err != nil {
		log.Error().Err(err).Msg("Failed to check firewall tools")
		return 0, nil, false, ""
	}

	// Backup current rules before applying changes
	backup, err := utils.BackupFirewallRules()
	if err != nil {
		log.Error().Err(err).Msg("Failed to create firewall backup")
		return 0, nil, false, fmt.Sprintf("Failed to create backup before applying rules: %v", err)
	}
	log.Info().Msg("Created firewall backup before batch apply")

	// Apply rules
	appliedRules := 0
	var failedRules []map[string]interface{}
	var rollbackReason string
	rolledBack := false

	// Store original data to restore later
	originalChainName := cr.data.ChainName
	originalMethod := cr.data.Method
	originalChain := cr.data.Chain
	originalProtocol := cr.data.Protocol
	originalPortStart := cr.data.PortStart
	originalPortEnd := cr.data.PortEnd
	originalSource := cr.data.Source
	originalTarget := cr.data.Target
	originalDescription := cr.data.Description
	originalPriority := cr.data.Priority
	originalICMPType := cr.data.ICMPType
	originalDPorts := cr.data.DPorts

	defer func() {
		// Restore original data
		cr.data.ChainName = originalChainName
		cr.data.Method = originalMethod
		cr.data.Chain = originalChain
		cr.data.Protocol = originalProtocol
		cr.data.PortStart = originalPortStart
		cr.data.PortEnd = originalPortEnd
		cr.data.Source = originalSource
		cr.data.Target = originalTarget
		cr.data.Description = originalDescription
		cr.data.Priority = originalPriority
		cr.data.ICMPType = originalICMPType
		cr.data.DPorts = originalDPorts
	}()

	for i, ruleData := range cr.data.Rules {
		// Convert rule data to CommandData fields
		cr.data = cr.convertRuleDataToCommandData(ruleData, cr.data)

		var ruleExitCode int
		var ruleResult string

		// Check if rule has an operation field for UUID-based operations
		if operation, ok := ruleData["operation"].(string); ok && operation != "" {
			// Handle UUID-based operations (update/delete/add)
			switch operation {
			case "update":
				// Update operation requires rule_id (new) and old_rule_id (to delete)
				ruleID, hasRuleID := ruleData["rule_id"].(string)
				oldRuleID, hasOldRuleID := ruleData["old_rule_id"].(string)

				if hasRuleID && ruleID != "" && hasOldRuleID && oldRuleID != "" {
					cr.data.RuleID = ruleID
					cr.data.OldRuleID = oldRuleID
					ruleExitCode, ruleResult = cr.handleUpdateOperation()
				} else {
					ruleExitCode = 1
					ruleResult = "update operation requires both rule_id (new) and old_rule_id (to delete)"
				}
			case "delete":
				// Delete operation requires rule_id
				if ruleID, ok := ruleData["rule_id"].(string); ok && ruleID != "" {
					cr.data.RuleID = ruleID
					ruleExitCode, ruleResult = cr.handleDeleteOperation()
				} else {
					ruleExitCode = 1
					ruleResult = "delete operation requires rule_id"
				}
			case "add":
				// Add operation - use handleAddOperation for proper validation and logging
				log.Debug().Msgf("Batch add operation for rule %d/%d", i+1, len(cr.data.Rules))
				ruleExitCode, ruleResult = cr.handleAddOperation()
			default:
				ruleExitCode = 1
				ruleResult = fmt.Sprintf("unknown operation: %s", operation)
			}
		} else {
			// Default: use method-based execution (-A, -I, -R, -D)
			// This applies validation and logging via handleAddOperation
			log.Debug().Msgf("Batch method-based operation for rule %d/%d (method: %s)", i+1, len(cr.data.Rules), cr.data.Method)
			ruleExitCode, ruleResult = cr.handleAddOperation()
		}

		if ruleExitCode == 0 {
			appliedRules++
			log.Info().Msgf("Successfully applied rule %d/%d", i+1, len(cr.data.Rules))
		} else {
			failedRule := map[string]interface{}{
				"rule":  fmt.Sprintf("Rule %d: %s", i+1, cr.data.Description),
				"error": ruleResult,
			}
			failedRules = append(failedRules, failedRule)
			log.Error().Msgf("Failed to apply rule %d/%d: %s", i+1, len(cr.data.Rules), ruleResult)

			// Trigger rollback on first failure if enabled
			if !rolledBack {
				rollbackReason = fmt.Sprintf("Rule %d failed to apply", i+1)
				rolledBack = true

				// Perform rollback to previous state
				log.Info().Msg("Initiating rollback due to rule failure")
				// Restore from backup
				if restoreErr := utils.RestoreFirewallRules(backup); restoreErr != nil {
					log.Error().Err(restoreErr).Msg("Failed to restore firewall rules from backup")
					rollbackReason = fmt.Sprintf("Rule %d failed and restore failed: %v", i+1, restoreErr)
				} else {
					log.Info().Msg("Successfully restored firewall rules from backup")
				}

				// Stop processing remaining rules
				break
			}
		}
	}

	return appliedRules, failedRules, rolledBack, rollbackReason
}

// executeUninstall performs complete uninstallation of Alpamon
func (cr *CommandRunner) executeUninstall() {
	// Only debian and rhel support systemd-run based uninstall
	if utils.PlatformLike == "debian" {
		cmd := "apt-get purge alpamon -y && apt-get autoremove -y"
		cr.scheduleSystemdUninstall(cmd)
	} else if utils.PlatformLike == "rhel" {
		cmd := "yum remove alpamon -y"
		cr.scheduleSystemdUninstall(cmd)
	} else if utils.PlatformLike == "darwin" {
		log.Warn().Msgf("Platform '%s' does not support full uninstall. Shutting down instead.", utils.PlatformLike)
	} else {
		log.Error().Msgf("Platform '%s' not supported for uninstall.", utils.PlatformLike)
	}

	// Send deletion event to server synchronously before shutdown (ALL platforms)
	_, statusCode, err := cr.apiSession.Delete(serverUnregisterURL, nil, 10)
	if err != nil {
		log.Error().Err(err).Msg("Failed to send unregister request to server")
	} else if statusCode >= 200 && statusCode < 300 {
		log.Info().Msgf("Successfully sent unregister request to server (status: %d)", statusCode)
	} else {
		log.Warn().Msgf("Unregister request returned status: %d", statusCode)
	}

	// ShutDown asynchronously to ensure cleanup completes (ALL platforms)
	go cr.wsClient.ShutDown()
}

// scheduleSystemdUninstall schedules the uninstall command via systemd-run
func (cr *CommandRunner) scheduleSystemdUninstall(cmd string) {
	// Build the complete uninstall command that includes:
	// 1. Package removal
	// 2. Cleanup of transient systemd units created by this operation
	uninstallCmd := fmt.Sprintf("%s; systemctl reset-failed alpamon-uninstall.service 2>/dev/null || true; systemctl reset-failed alpamon-uninstall.timer 2>/dev/null || true", cmd)

	// This ensures the uninstall continues even after the current process terminates
	// The service will start 5 seconds after being scheduled
	// Use runCmdWithOutput directly to avoid shell parsing issues with handleShellCmd
	// --collect: Automatically clean up transient units after they complete (systemd 236+)
	scheduleCmdArgs := []string{
		"systemd-run",
		"--on-active=5",
		"--unit=alpamon-uninstall",
		"--collect",
		"/bin/sh",
		"-c",
		uninstallCmd,
	}

	log.Debug().Msgf("Scheduling uninstall via systemd-run: %s", strings.Join(scheduleCmdArgs, " "))
	exitCode, result := runCmdWithOutput(scheduleCmdArgs, "root", "root", nil, 60)

	if exitCode != 0 {
		log.Error().Msgf("Failed to schedule uninstall: %s", result)
	} else {
		log.Info().Msg("Alpamon uninstall scheduled via systemd, will execute in 5 seconds")
	}
}

// convertRuleDataToCommandData converts rule data map to CommandData fields
func (cr *CommandRunner) convertRuleDataToCommandData(ruleData map[string]interface{}, data CommandData) CommandData {
	// Reset all optional fields to prevent conflicts between rules in batch operations
	// This ensures each rule starts with a clean slate
	data.Method = "-A" // Default to append
	data.Chain = ""
	data.Protocol = ""
	data.PortStart = 0
	data.PortEnd = 0
	data.DPorts = nil
	data.ICMPType = ""
	data.Source = ""
	data.Destination = ""
	data.Target = ""
	data.Description = ""
	data.Priority = 0
	data.RuleType = "alpacon" // Default to alpacon type
	data.RuleID = ""
	data.OldRuleID = ""

	// Now set values from ruleData
	if chainName, ok := ruleData["chain_name"].(string); ok {
		data.ChainName = chainName
	}
	if method, ok := ruleData["method"].(string); ok {
		data.Method = method
	}
	if chain, ok := ruleData["chain"].(string); ok {
		data.Chain = chain
	}
	if protocol, ok := ruleData["protocol"].(string); ok {
		data.Protocol = protocol
	}
	if portStart, ok := ruleData["port_start"].(float64); ok {
		data.PortStart = int(portStart)
	}
	if portEnd, ok := ruleData["port_end"].(float64); ok {
		data.PortEnd = int(portEnd)
	}
	if source, ok := ruleData["source"].(string); ok {
		data.Source = source
	}
	if destination, ok := ruleData["destination"].(string); ok {
		data.Destination = destination
	}
	if target, ok := ruleData["target"].(string); ok {
		data.Target = target
	}
	if description, ok := ruleData["description"].(string); ok {
		data.Description = description
	}
	if priority, ok := ruleData["priority"].(float64); ok {
		data.Priority = int(priority)
	}
	if ruleType, ok := ruleData["rule_type"].(string); ok {
		data.RuleType = ruleType
	}
	if icmpType, ok := ruleData["icmp_type"].(string); ok {
		data.ICMPType = icmpType
	}
	if ruleID, ok := ruleData["rule_id"].(string); ok {
		data.RuleID = ruleID
	} else {
		// Generate rule ID if not provided
		data.RuleID = uuid.New().String()
	}

	// Handle operation field for batch operations (add, update, delete)
	if operation, ok := ruleData["operation"].(string); ok {
		data.Operation = operation
	}

	// Handle dports array
	if dportsInterface, ok := ruleData["dports"].([]interface{}); ok {
		dports := []int{}
		for _, p := range dportsInterface {
			if portStr, ok := p.(string); ok {
				if port, err := strconv.Atoi(portStr); err == nil {
					dports = append(dports, port)
				}
			} else if port, ok := p.(float64); ok {
				dports = append(dports, int(port))
			}
		}
		data.DPorts = dports
	}

	return data
>>>>>>> 1fa81076
}<|MERGE_RESOLUTION|>--- conflicted
+++ resolved
@@ -1,39 +1,22 @@
 package runner
 
 import (
-<<<<<<< HEAD
 	"context"
-=======
-	"archive/zip"
-	"bytes"
-	"crypto/tls"
-	"crypto/x509"
-	"encoding/base64"
-	"encoding/json"
-	"errors"
->>>>>>> 1fa81076
 	"fmt"
 	"strings"
 	"time"
 
+	"github.com/alpacax/alpamon/internal/protocol"
 	"github.com/alpacax/alpamon/pkg/executor/handlers/common"
-	"github.com/alpacax/alpamon/internal/protocol"
 	"github.com/alpacax/alpamon/pkg/scheduler"
 	"github.com/rs/zerolog/log"
 )
 
-<<<<<<< HEAD
 // CommandDispatcher interface to avoid circular import with executor package
 type CommandDispatcher interface {
 	Execute(ctx context.Context, command string, args *common.CommandArgs) (int, string, error)
 	HasHandler(command string) bool
 }
-=======
-const (
-	fileUploadTimeout   = 60 * 10
-	serverUnregisterURL = "/api/servers/servers/-/unregister/"
-)
->>>>>>> 1fa81076
 
 // CommandRunner executes commands received from the server
 type CommandRunner struct {
@@ -65,223 +48,6 @@
 	var exitCode int
 	var result string
 	start := time.Now()
-<<<<<<< HEAD
-=======
-	switch cr.command.Shell {
-	case "internal":
-		exitCode, result = cr.handleInternalCmd()
-	case "system":
-		exitCode, result = cr.handleShellCmd(cr.command.Line, cr.command.User, cr.command.Group, cr.command.Env)
-	default:
-		exitCode = 1
-		result = "Invalid command shell argument."
-	}
-
-	if cr.command.ID != "" {
-		finURL := fmt.Sprintf(eventCommandFinURL, cr.command.ID)
-
-		payload := &commandFin{
-			Success:     exitCode == 0,
-			Result:      result,
-			ElapsedTime: time.Since(start).Seconds(),
-		}
-		scheduler.Rqueue.Post(finURL, payload, 10, time.Time{})
-	}
-}
-
-func (cr *CommandRunner) handleInternalCmd() (int, string) {
-	args := strings.Fields(cr.command.Line)
-	if len(args) == 0 {
-		return 1, "No command provided"
-	}
-
-	for i, arg := range args {
-		unquotedArg, err := strconv.Unquote(arg)
-		if err == nil {
-			args[i] = unquotedArg
-		}
-	}
-
-	var cmd string
-	switch args[0] {
-	case "upgrade":
-		latestVersion := utils.GetLatestVersion()
-
-		if version.Version == latestVersion {
-			return 0, fmt.Sprintf("Alpamon is already up-to-date (version: %s)", version.Version)
-		}
-
-		if utils.PlatformLike == "debian" {
-			cmd = "apt-get update -y && " +
-				"apt-get install --only-upgrade alpamon -y"
-		} else if utils.PlatformLike == "rhel" {
-			cmd = "yum update -y alpamon"
-		} else {
-			return 1, fmt.Sprintf("Platform '%s' not supported.", utils.PlatformLike)
-		}
-		log.Debug().Msgf("Upgrading alpamon from %s to %s using command: '%s'...", version.Version, latestVersion, cmd)
-		return cr.handleShellCmd(cmd, "root", "root", nil)
-	case "commit":
-		cr.commit()
-		return 0, "Committed system information."
-	case "sync":
-		cr.sync(cr.data.Keys)
-		return 0, "Synchronized system information."
-	case "adduser":
-		return cr.addUser()
-	case "addgroup":
-		return cr.addGroup()
-	case "deluser":
-		return cr.delUser()
-	case "delgroup":
-		return cr.delGroup()
-	case "moduser":
-		return cr.modUser()
-	case "ping":
-		_ = cr.wsClient.SendPongResponse()
-		return 0, time.Now().Format(time.RFC3339)
-	case "download":
-		return cr.runFileDownload(args[1])
-	case "upload":
-		code, message := cr.runFileUpload(args[1])
-		statFileTransfer(code, DOWNLOAD, message, cr.data)
-
-		return code, message
-	case "openpty":
-		data := openPtyData{
-			SessionID:     cr.data.SessionID,
-			URL:           cr.data.URL,
-			Username:      cr.data.Username,
-			Groupname:     cr.data.Groupname,
-			HomeDirectory: cr.data.HomeDirectory,
-			Rows:          cr.data.Rows,
-			Cols:          cr.data.Cols,
-		}
-		err := cr.validateData(data)
-		if err != nil {
-			return 1, fmt.Sprintf("openpty: Not enough information. %s", err.Error())
-		}
-
-		ptyClient := NewPtyClient(cr.data, cr.apiSession)
-		go ptyClient.RunPtyBackground()
-
-		return 0, "Spawned a pty terminal."
-	case "openftp":
-		data := openFtpData{
-			SessionID:     cr.data.SessionID,
-			URL:           cr.data.URL,
-			Username:      cr.data.Username,
-			Groupname:     cr.data.Groupname,
-			HomeDirectory: cr.data.HomeDirectory,
-		}
-		err := cr.validateData(data)
-		if err != nil {
-			return 1, fmt.Sprintf("openftp: Not enough information. %s", err.Error())
-		}
-
-		err = cr.openFtp(data)
-		if err != nil {
-			return 1, fmt.Sprintf("%v", err)
-		}
-
-		return 0, "Spawned a ftp terminal."
-	case "opentunnel":
-		log.Debug().
-			Str("sessionID", cr.data.SessionID).
-			Int("targetPort", cr.data.TargetPort).
-			Str("url", cr.data.URL).
-			Msg("Received opentunnel command")
-
-		// Validate port range (1-65535, 0 is reserved)
-		if cr.data.TargetPort < 1 || cr.data.TargetPort > 65535 {
-			return 1, fmt.Sprintf("opentunnel: Invalid target port %d. Must be between 1 and 65535.", cr.data.TargetPort)
-		}
-
-		data := openTunnelData{
-			SessionID:  cr.data.SessionID,
-			TargetPort: cr.data.TargetPort,
-			URL:        cr.data.URL,
-		}
-		err := cr.validateData(data)
-		if err != nil {
-			return 1, fmt.Sprintf("opentunnel: Not enough information. %s", err.Error())
-		}
-
-		// Check if tunnel already exists
-		if _, exists := GetActiveTunnel(cr.data.SessionID); exists {
-			return 1, fmt.Sprintf("opentunnel: Tunnel session %s already exists.", cr.data.SessionID)
-		}
-
-		tunnelClient := NewTunnelClient(
-			cr.data.SessionID,
-			cr.data.TargetPort,
-			cr.data.URL,
-		)
-		go tunnelClient.RunTunnelBackground()
-
-		return 0, fmt.Sprintf("Spawned a tunnel for session %s, target port %d.", cr.data.SessionID, cr.data.TargetPort)
-	case "closetunnel":
-		data := closeTunnelData{
-			SessionID: cr.data.SessionID,
-		}
-		err := cr.validateData(data)
-		if err != nil {
-			return 1, fmt.Sprintf("closetunnel: Not enough information. %s", err.Error())
-		}
-
-		if err := CloseTunnel(cr.data.SessionID); err != nil {
-			return 1, fmt.Sprintf("closetunnel: %s", err.Error())
-		}
-
-		return 0, fmt.Sprintf("Closed tunnel session %s.", cr.data.SessionID)
-	case "resizepty":
-		if terminals[cr.data.SessionID] != nil {
-			err := terminals[cr.data.SessionID].resize(cr.data.Rows, cr.data.Cols)
-			if err != nil {
-				return 1, err.Error()
-			}
-			return 0, fmt.Sprintf("Resized terminal for %s to %dx%d.", cr.data.SessionID, cr.data.Cols, cr.data.Rows)
-		}
-		return 1, "Invalid session ID"
-	case "restart":
-		target := "alpamon"
-		message := "Alpamon will restart in 1 second."
-		if len(args) >= 2 {
-			target = args[1]
-		}
-
-		switch target {
-		case "collector":
-			log.Info().Msg("Restart collector.")
-			cr.wsClient.RestartCollector()
-			message = "Collector will be restarted."
-		default:
-			time.AfterFunc(1*time.Second, func() {
-				cr.wsClient.Restart()
-			})
-		}
-
-		return 0, message
-	case "quit":
-		time.AfterFunc(1*time.Second, func() {
-			cr.wsClient.ShutDown()
-		})
-		return 0, "Alpamon will shutdown in 1 second."
-	case "byebye":
-		log.Info().Msg("Uninstall request received.")
-
-		// Execute uninstall after 1 second to ensure response is sent
-		time.AfterFunc(1*time.Second, func() {
-			cr.executeUninstall()
-		})
-
-		return 0, "Alpamon will be completely uninstalled in 1 second. Goodbye!"
-	case "reboot":
-		log.Info().Msg("Reboot request received.")
-		time.AfterFunc(1*time.Second, func() {
-			cr.handleShellCmd("reboot", "root", "root", nil)
-		})
->>>>>>> 1fa81076
 
 	defer func() {
 		if cr.command.ID != "" {
@@ -293,70 +59,12 @@
 
 	log.Debug().Msgf("Received command: %s > %s", cr.command.Shell, cr.command.Line)
 
-<<<<<<< HEAD
 	// Check if context is already cancelled before starting
 	select {
 	case <-ctx.Done():
 		result = fmt.Sprintf("Command cancelled before execution: %v", ctx.Err())
 		exitCode = 1
 		return fmt.Errorf("command failed with exit code %d: %s", exitCode, result)
-=======
-		return 0, "Collector will be restarted."
-	case "firewall":
-		if utils.IsFirewallDisabled() {
-			log.Warn().Msg("Firewall command ignored - firewall functionality is temporarily disabled")
-			return 0, "Firewall functionality is temporarily disabled"
-		}
-		if detected, toolName := utils.DetectHighLevelFirewall(); detected {
-			return 1, fmt.Sprintf("Alpacon firewall management is disabled because %s is active. Please use %s to manage firewall rules.", toolName, toolName)
-		}
-		return cr.firewall()
-	case "firewall-rollback":
-		if utils.IsFirewallDisabled() {
-			log.Warn().Msg("Firewall rollback command ignored - firewall functionality is temporarily disabled")
-			return 0, "Firewall functionality is temporarily disabled"
-		}
-		if detected, toolName := utils.DetectHighLevelFirewall(); detected {
-			return 1, fmt.Sprintf("Alpacon firewall management is disabled because %s is active. Please use %s to manage firewall rules.", toolName, toolName)
-		}
-		return cr.firewallRollback()
-	case "firewall-reorder-chains":
-		if utils.IsFirewallDisabled() {
-			log.Warn().Msg("Firewall reorder-chains command ignored - firewall functionality is temporarily disabled")
-			return 0, "Firewall functionality is temporarily disabled"
-		}
-		if detected, toolName := utils.DetectHighLevelFirewall(); detected {
-			return 1, fmt.Sprintf("Alpacon firewall management is disabled because %s is active. Please use %s to manage firewall rules.", toolName, toolName)
-		}
-		return cr.firewallReorderChains()
-	case "firewall-reorder-rules":
-		if utils.IsFirewallDisabled() {
-			log.Warn().Msg("Firewall reorder-rules command ignored - firewall functionality is temporarily disabled")
-			return 0, "Firewall functionality is temporarily disabled"
-		}
-		if detected, toolName := utils.DetectHighLevelFirewall(); detected {
-			return 1, fmt.Sprintf("Alpacon firewall management is disabled because %s is active. Please use %s to manage firewall rules.", toolName, toolName)
-		}
-		return cr.firewallReorderRules()
-	case "help":
-		helpMessage := `
-		Available commands:
-		package install <package name>: install a system package
-		package uninstall <package name>: remove a system package
-		upgrade: upgrade alpamon
-		restart: restart alpamon
-		quit: stop alpamon
-		byebye: completely uninstall alpamon
-		update: update system
-		reboot: reboot system
-		shutdown: shutdown system
-		`
-		return 0, helpMessage
-
-	case "sudo_approval_response":
-		return cr.handleSudoApprovalResponse()
-
->>>>>>> 1fa81076
 	default:
 	}
 
@@ -410,1499 +118,4 @@
 	}
 
 	return nil
-<<<<<<< HEAD
-=======
-}
-
-func (cr *CommandRunner) firewall() (exitCode int, result string) {
-	log.Info().Msgf("Firewall operation: %s, ChainName: %s", cr.data.Operation, cr.data.ChainName)
-
-	// Validate required fields based on operation
-	if cr.data.ChainName == "" {
-		return 1, "firewall: chain_name is required"
-	}
-	if cr.data.Operation == "" {
-		return 1, "firewall: operation is required"
-	}
-
-	// Route to appropriate operation handler
-	switch cr.data.Operation {
-	case "batch":
-		return cr.handleBatchOperation()
-	case "flush":
-		return cr.handleFlushOperation()
-	case "delete":
-		return cr.handleDeleteOperation()
-	case "add":
-		return cr.handleAddOperation()
-	case "update":
-		return cr.handleUpdateOperation()
-	default:
-		return 1, fmt.Sprintf("firewall: Unknown operation '%s'. Supported: batch, flush, delete, add, update", cr.data.Operation)
-	}
-}
-
-// handleBatchOperation handles batch application of firewall rules
-func (cr *CommandRunner) handleBatchOperation() (exitCode int, result string) {
-	log.Info().Msgf("Firewall batch operation - ChainName: %s, RuleCount: %d",
-		cr.data.ChainName, len(cr.data.Rules))
-
-	if len(cr.data.Rules) == 0 {
-		// Empty batch is considered successful (no-op)
-		log.Warn().Msgf("Firewall batch operation with no rules - treating as no-op for chain: %s", cr.data.ChainName)
-		return 0, `{"success": true, "applied_rules": 0, "failed_rules": [], "rolled_back": false, "rollback_reason": null, "message": "No rules to apply"}`
-	}
-
-	// Use the common batch apply logic with rollback on failure
-	appliedRules, failedRules, rolledBack, rollbackReason := cr.applyRulesBatchWithFlush()
-
-	// Prepare response in batch format
-	if rolledBack {
-		return 1, fmt.Sprintf(`{"success": false, "error": "Failed to apply rules", "applied_rules": %d, "failed_rules": %d, "rolled_back": true, "rollback_reason": "%s"}`,
-			appliedRules, len(failedRules), rollbackReason)
-	}
-
-	return 0, fmt.Sprintf(`{"success": true, "applied_rules": %d, "failed_rules": [], "rolled_back": false, "rollback_reason": null}`, appliedRules)
-}
-
-// handleFlushOperation handles flushing a firewall chain
-func (cr *CommandRunner) handleFlushOperation() (exitCode int, result string) {
-	log.Info().Msgf("Firewall flush operation - ChainName: %s", cr.data.ChainName)
-
-	nftablesInstalled, iptablesInstalled, err := utils.CheckFirewallTool()
-	if err != nil {
-		return 1, fmt.Sprintf("firewall flush: Failed to check firewall tools. %s", err)
-	}
-
-	if nftablesInstalled {
-		return cr.performNftablesRollback(cr.data.ChainName, "flush")
-	} else if iptablesInstalled {
-		return cr.performIptablesRollback(cr.data.ChainName, "flush")
-	}
-
-	return 1, "firewall flush: No firewall management tool installed"
-}
-
-// handleDeleteOperation handles deleting a specific firewall rule by rule_id
-func (cr *CommandRunner) handleDeleteOperation() (exitCode int, result string) {
-	log.Info().Msgf("Firewall delete operation - ChainName: %s, RuleID: %s", cr.data.ChainName, cr.data.RuleID)
-
-	// Validate required fields
-	if cr.data.RuleID == "" {
-		return 1, "firewall delete: rule_id is required for delete operation"
-	}
-
-	// Create backup before deleting
-	backup, err := utils.BackupFirewallRules()
-	if err != nil {
-		return 1, fmt.Sprintf("firewall delete: Failed to create backup: %v", err)
-	}
-
-	nftablesInstalled, iptablesInstalled, err := utils.CheckFirewallTool()
-	if err != nil {
-		return 1, fmt.Sprintf("firewall delete: Failed to check firewall tools. %s", err)
-	}
-
-	var deleteExitCode int
-	var deleteResult string
-
-	if nftablesInstalled {
-		deleteExitCode, deleteResult = cr.deleteNftablesRuleByID(cr.data.ChainName, cr.data.RuleID)
-	} else if iptablesInstalled {
-		deleteExitCode, deleteResult = cr.deleteIptablesRuleByID(cr.data.ChainName, cr.data.RuleID)
-	} else {
-		return 1, "firewall delete: No firewall management tool installed"
-	}
-
-	// If deletion failed, restore backup
-	if deleteExitCode != 0 {
-		log.Error().Msgf("Failed to delete rule, restoring backup: %s", deleteResult)
-		if restoreErr := utils.RestoreFirewallRules(backup); restoreErr != nil {
-			log.Error().Err(restoreErr).Msg("Failed to restore backup after delete failure")
-			return deleteExitCode, fmt.Sprintf("firewall delete: Failed and restore failed: %s", deleteResult)
-		}
-		return deleteExitCode, fmt.Sprintf("firewall delete: Failed, backup restored: %s", deleteResult)
-	}
-
-	return deleteExitCode, deleteResult
-}
-
-// handleAddOperation handles adding a single firewall rule
-func (cr *CommandRunner) handleAddOperation() (exitCode int, result string) {
-	log.Info().Msgf("Firewall add operation - ChainName: %s", cr.data.ChainName)
-
-	// Log all received data for debugging
-	log.Debug().Msgf("Received firewall add data: ChainName=%s, Method=%s, Chain=%s, Protocol=%s, PortStart=%d, PortEnd=%d, DPorts=%v, ICMPType=%s, Source=%s, Destination=%s, Target=%s, Priority=%d, RuleID=%s, RuleType=%s",
-		cr.data.ChainName, cr.data.Method, cr.data.Chain, cr.data.Protocol,
-		cr.data.PortStart, cr.data.PortEnd, cr.data.DPorts, cr.data.ICMPType,
-		cr.data.Source, cr.data.Destination, cr.data.Target, cr.data.Priority,
-		cr.data.RuleID, cr.data.RuleType)
-
-	// Validate required fields for rule addition
-	if err := cr.validateFirewallRuleData(); err != nil {
-		return 1, fmt.Sprintf("firewall add: Validation failed. %s", err)
-	}
-
-	return cr.executeSingleFirewallRule()
-}
-
-// handleUpdateOperation handles updating a firewall rule
-func (cr *CommandRunner) handleUpdateOperation() (exitCode int, result string) {
-	log.Info().Msgf("Firewall update operation - ChainName: %s, OldRuleID: %s, NewRuleID: %s",
-		cr.data.ChainName, cr.data.OldRuleID, cr.data.RuleID)
-
-	// Validate required fields for rule update
-	if err := cr.validateFirewallRuleData(); err != nil {
-		return 1, fmt.Sprintf("firewall update: Validation failed. %s", err)
-	}
-
-	// For update operation: delete old rule first, then add new one with new ID
-	// old_rule_id: the rule to delete
-	// rule_id: the new rule to add
-	// TODO: Consider changing order to add-then-delete for better safety
-
-	if cr.data.OldRuleID == "" {
-		return 1, "firewall update: old_rule_id is required for update operation"
-	}
-
-	// Create backup before updating
-	backup, err := utils.BackupFirewallRules()
-	if err != nil {
-		return 1, fmt.Sprintf("firewall update: Failed to create backup: %v", err)
-	}
-
-	// Step 1: Check firewall tools
-	nftablesInstalled, iptablesInstalled, err := utils.CheckFirewallTool()
-	if err != nil {
-		return 1, fmt.Sprintf("firewall update: Failed to check firewall tools. %s", err)
-	}
-
-	// Step 2: Delete the old rule using old_rule_id
-	var deleteExitCode int
-	var deleteResult string
-
-	if nftablesInstalled {
-		deleteExitCode, deleteResult = cr.deleteNftablesRuleByID(cr.data.ChainName, cr.data.OldRuleID)
-	} else if iptablesInstalled {
-		deleteExitCode, deleteResult = cr.deleteIptablesRuleByID(cr.data.ChainName, cr.data.OldRuleID)
-	} else {
-		return 1, "firewall update: No firewall tool available"
-	}
-
-	if deleteExitCode != 0 {
-		// If deletion fails, restore backup
-		log.Error().Msgf("Failed to delete old rule during update, restoring backup: %s", deleteResult)
-		if restoreErr := utils.RestoreFirewallRules(backup); restoreErr != nil {
-			log.Error().Err(restoreErr).Msg("Failed to restore backup after delete failure")
-			return deleteExitCode, fmt.Sprintf("firewall update: Failed to delete old rule and restore failed: %s", deleteResult)
-		}
-		return deleteExitCode, fmt.Sprintf("firewall update: Failed to delete old rule, backup restored: %s", deleteResult)
-	}
-
-	// Step 3: Add the new rule with new rule_id (stored in cr.data.RuleID)
-	addExitCode, addResult := cr.executeSingleFirewallRule()
-
-	if addExitCode != 0 {
-		// Adding new rule failed, restore backup (old rule was deleted)
-		log.Error().Msgf("Failed to add new rule during update, restoring backup: %s", addResult)
-		if restoreErr := utils.RestoreFirewallRules(backup); restoreErr != nil {
-			log.Error().Err(restoreErr).Msg("Failed to restore backup after add failure")
-			return addExitCode, fmt.Sprintf("firewall update: Failed to add new rule and restore failed: %s", addResult)
-		}
-		return addExitCode, fmt.Sprintf("firewall update: Failed to add new rule, backup restored: %s", addResult)
-	}
-
-	log.Info().Msgf("Successfully updated firewall rule: deleted %s, added %s", cr.data.OldRuleID, cr.data.RuleID)
-	return 0, fmt.Sprintf("Successfully updated rule: deleted %s, added %s", cr.data.OldRuleID, cr.data.RuleID)
-}
-
-// validateFirewallRuleData performs validation for single rule operations
-func (cr *CommandRunner) validateFirewallRuleData() error {
-	// Set default rule type if not provided
-	if cr.data.RuleType == "" {
-		cr.data.RuleType = "alpacon"
-	}
-
-	// Generate rule ID if not provided
-	if cr.data.RuleID == "" {
-		cr.data.RuleID = uuid.New().String()
-	}
-
-	data := firewallData{
-		ChainName:   cr.data.ChainName,
-		Method:      cr.data.Method,
-		Chain:       cr.data.Chain,
-		Protocol:    cr.data.Protocol,
-		PortStart:   cr.data.PortStart,
-		PortEnd:     cr.data.PortEnd,
-		DPorts:      cr.data.DPorts,
-		ICMPType:    cr.data.ICMPType,
-		Source:      cr.data.Source,
-		Destination: cr.data.Destination,
-		Target:      cr.data.Target,
-		Description: cr.data.Description,
-		Priority:    cr.data.Priority,
-		RuleType:    cr.data.RuleType,
-		RuleID:      cr.data.RuleID,
-		Operation:   cr.data.Operation,
-	}
-
-	return cr.validateFirewallData(data)
-}
-
-// executeSingleFirewallRule executes a single firewall rule operation
-func (cr *CommandRunner) executeSingleFirewallRule() (exitCode int, result string) {
-	nftablesInstalled, iptablesInstalled, err := utils.CheckFirewallTool()
-	if err != nil {
-		return 1, fmt.Sprintf("firewall: Failed to check firewall tools. %s", err)
-	}
-
-	if nftablesInstalled {
-		return cr.executeNftablesRule()
-	} else if iptablesInstalled {
-		return cr.executeIptablesRule()
-	}
-
-	return 1, "firewall: No firewall management tool installed"
-}
-
-// executeNftablesRule executes nftables rule
-func (cr *CommandRunner) executeNftablesRule() (exitCode int, result string) {
-	log.Info().Msg("Using nftables for firewall management.")
-
-	// Create table dynamically
-	tableCmdArgs := []string{"nft", "add", "table", "inet", cr.data.ChainName}
-	_, _ = runCmdWithOutput(tableCmdArgs, "root", "", nil, 60)
-
-	// Create chain in the new table
-	chainCmdArgs := []string{"nft", "add", "chain", "inet", cr.data.ChainName, strings.ToLower(cr.data.Chain)}
-	switch strings.ToUpper(cr.data.Chain) {
-	case "INPUT":
-		chainCmdArgs = append(chainCmdArgs, "{", "type", "filter", "hook", "input", "priority", strconv.Itoa(cr.data.Priority), ";", "policy", "accept;", "}")
-	case "OUTPUT":
-		chainCmdArgs = append(chainCmdArgs, "{", "type", "filter", "hook", "output", "priority", strconv.Itoa(cr.data.Priority), ";", "policy", "accept;", "}")
-	case "FORWARD":
-		chainCmdArgs = append(chainCmdArgs, "{", "type", "filter", "hook", "forward", "priority", strconv.Itoa(cr.data.Priority), ";", "policy", "accept;", "}")
-	default:
-		chainCmdArgs = append(chainCmdArgs, "{", "type", "filter", "hook", "prerouting", "priority", strconv.Itoa(cr.data.Priority), ";", "policy", "accept;", "}")
-	}
-	_, _ = runCmdWithOutput(chainCmdArgs, "root", "", nil, 60)
-
-	// Add rule to the dynamic table/chain
-	args := []string{"nft"}
-	switch cr.data.Method {
-	case "-A":
-		args = append(args, "add")
-	case "-I":
-		args = append(args, "insert")
-	case "-R":
-		args = append(args, "replace")
-	case "-D":
-		args = append(args, "delete")
-	}
-	args = append(args, "rule", "inet", cr.data.ChainName, strings.ToLower(cr.data.Chain))
-
-	if cr.data.Source != "" && cr.data.Source != "0.0.0.0/0" {
-		args = append(args, "ip", "saddr", cr.data.Source)
-	}
-
-	if cr.data.Destination != "" && cr.data.Destination != "0.0.0.0/0" {
-		args = append(args, "ip", "daddr", cr.data.Destination)
-	}
-
-	if cr.data.Protocol != "all" {
-		if cr.data.Protocol == "icmp" {
-			args = append(args, "ip", "protocol", cr.data.Protocol)
-			if cr.data.ICMPType != "" {
-				args = append(args, "icmp", "type", cr.data.ICMPType)
-			}
-		} else if cr.data.Protocol == "tcp" || cr.data.Protocol == "udp" {
-			// For TCP/UDP, use proper nftables protocol syntax
-			if len(cr.data.DPorts) > 0 {
-				args = append(args, cr.data.Protocol)
-				var portList []string
-				for _, port := range cr.data.DPorts {
-					portList = append(portList, strconv.Itoa(port))
-				}
-				args = append(args, "dport", "{", strings.Join(portList, ","), "}")
-			} else if cr.data.PortStart != 0 {
-				args = append(args, cr.data.Protocol)
-				// Handle single port or port range
-				if cr.data.PortEnd != 0 && cr.data.PortEnd != cr.data.PortStart {
-					portStr := fmt.Sprintf("%d-%d", cr.data.PortStart, cr.data.PortEnd)
-					args = append(args, "dport", portStr)
-				} else {
-					args = append(args, "dport", strconv.Itoa(cr.data.PortStart))
-				}
-			} else {
-				// No port specified, use ip protocol syntax
-				args = append(args, "ip", "protocol", cr.data.Protocol)
-			}
-		} else {
-			// For other protocols
-			args = append(args, "ip", "protocol", cr.data.Protocol)
-		}
-	}
-
-	// Add target action (accept/drop/reject)
-	targetAction := strings.ToLower(cr.data.Target)
-	if targetAction == "accept" || targetAction == "drop" || targetAction == "reject" {
-		args = append(args, targetAction)
-	} else {
-		// Default action if target is not specified or invalid
-		args = append(args, "accept")
-	}
-
-	// Add comment with rule_id and rule_type
-	if cr.data.RuleID != "" || cr.data.RuleType != "" {
-		var commentParts []string
-		if cr.data.RuleID != "" {
-			commentParts = append(commentParts, fmt.Sprintf("rule_id:%s", cr.data.RuleID))
-		}
-		if cr.data.RuleType != "" {
-			commentParts = append(commentParts, fmt.Sprintf("type:%s", cr.data.RuleType))
-		}
-		ruleComment := strings.Join(commentParts, ",")
-		args = append(args, "comment", fmt.Sprintf("\"%s\"", ruleComment))
-	}
-
-	// Log the final nftables command
-	log.Info().Msgf("Executing nftables command: %s", strings.Join(args, " "))
-
-	exitCode, result = runCmdWithOutput(args, "root", "", nil, 60)
-
-	if exitCode != 0 {
-		log.Error().Msgf("nftables command failed (exit code %d): %s", exitCode, result)
-		return exitCode, fmt.Sprintf("nftables error: %s", result)
-	}
-
-	log.Info().Msgf("Successfully executed nftables rule for table %s", cr.data.ChainName)
-	return 0, fmt.Sprintf("Successfully executed rule for security group table %s.", cr.data.ChainName)
-}
-
-// executeIptablesRule executes iptables rule
-func (cr *CommandRunner) executeIptablesRule() (exitCode int, result string) {
-	log.Info().Msg("Using iptables for firewall management.")
-
-	chainName := cr.data.ChainName + "_" + strings.ToLower(cr.data.Chain)
-
-	// Create chain dynamically in filter table
-	chainCreateCmdArgs := []string{"iptables", "-N", chainName}
-	_, _ = runCmdWithOutput(chainCreateCmdArgs, "root", "", nil, 60)
-
-	// Add rule to the dynamic chain
-	args := []string{"iptables", cr.data.Method, chainName}
-
-	// Add protocol
-	if cr.data.Protocol != "all" {
-		args = append(args, "-p", cr.data.Protocol)
-	}
-
-	// Add source if specified
-	if cr.data.Source != "" && cr.data.Source != "0.0.0.0/0" {
-		args = append(args, "-s", cr.data.Source)
-	}
-
-	// Add destination if specified
-	if cr.data.Destination != "" && cr.data.Destination != "0.0.0.0/0" {
-		args = append(args, "-d", cr.data.Destination)
-	}
-
-	// Handle ports based on protocol
-	if cr.data.Protocol == "icmp" {
-		if cr.data.ICMPType != "" {
-			args = append(args, "--icmp-type", cr.data.ICMPType)
-		}
-	} else if cr.data.Protocol == "tcp" || cr.data.Protocol == "udp" {
-		// Handle multiport
-		if len(cr.data.DPorts) > 0 {
-			var portList []string
-			for _, port := range cr.data.DPorts {
-				portList = append(portList, strconv.Itoa(port))
-			}
-			args = append(args, "-m", "multiport", "--dports", strings.Join(portList, ","))
-		} else if cr.data.PortStart != 0 {
-			// Handle single port or port range
-			if cr.data.PortEnd != 0 && cr.data.PortEnd != cr.data.PortStart {
-				portStr := fmt.Sprintf("%d:%d", cr.data.PortStart, cr.data.PortEnd)
-				args = append(args, "--dport", portStr)
-			} else {
-				args = append(args, "--dport", strconv.Itoa(cr.data.PortStart))
-			}
-		}
-	}
-
-	// Add target
-	args = append(args, "-j", cr.data.Target)
-
-	// Add comment with rule_id and rule_type
-	if cr.data.RuleID != "" || cr.data.RuleType != "" {
-		var commentParts []string
-		if cr.data.RuleID != "" {
-			commentParts = append(commentParts, fmt.Sprintf("rule_id:%s", cr.data.RuleID))
-		}
-		if cr.data.RuleType != "" {
-			commentParts = append(commentParts, fmt.Sprintf("type:%s", cr.data.RuleType))
-		}
-		ruleComment := strings.Join(commentParts, ",")
-		args = append(args, "-m", "comment", "--comment", ruleComment)
-	}
-
-	// Log the final iptables command
-	log.Info().Msgf("Executing iptables command: %s", strings.Join(args, " "))
-
-	exitCode, result = runCmdWithOutput(args, "root", "", nil, 60)
-
-	if exitCode != 0 {
-		log.Error().Msgf("iptables command failed (exit code %d): %s", exitCode, result)
-		return exitCode, fmt.Sprintf("iptables error: %s", result)
-	}
-
-	log.Info().Msgf("Successfully executed iptables rule for chain %s", chainName)
-	return 0, fmt.Sprintf("Successfully executed rule for security group chain %s.", chainName)
-}
-
-// deleteNftablesRuleByID deletes a specific nftables rule by finding its handle using rule_id in comment
-func (cr *CommandRunner) deleteNftablesRuleByID(chainName, ruleID string) (exitCode int, result string) {
-	log.Info().Msgf("Deleting nftables rule by ID: %s in chain %s", ruleID, chainName)
-
-	// First, list rules with handles to find the target rule
-	listArgs := []string{"nft", "--handle", "list", "table", "inet", chainName}
-	listExitCode, listOutput := runCmdWithOutput(listArgs, "root", "", nil, 60)
-
-	if listExitCode != 0 {
-		log.Error().Msgf("Failed to list nftables rules: %s", listOutput)
-		return listExitCode, fmt.Sprintf("Failed to list rules: %s", listOutput)
-	}
-
-	// Parse the output to find rule handle and chain type with matching rule_id in comment
-	ruleHandle, chainType := cr.findNftablesRuleHandleAndChain(listOutput, ruleID)
-	if ruleHandle == "" {
-		log.Warn().Msgf("Rule with ID %s not found in table %s", ruleID, chainName)
-		return 1, fmt.Sprintf("Rule with ID %s not found", ruleID)
-	}
-
-	// Delete the rule using its handle
-	// nftables syntax: nft delete rule inet <table> <chain> handle <handle>
-	deleteArgs := []string{"nft", "delete", "rule", "inet", chainName, chainType, "handle", ruleHandle}
-	deleteExitCode, deleteOutput := runCmdWithOutput(deleteArgs, "root", "", nil, 60)
-
-	if deleteExitCode != 0 {
-		log.Error().Msgf("Failed to delete nftables rule: %s", deleteOutput)
-		return deleteExitCode, fmt.Sprintf("Failed to delete rule: %s", deleteOutput)
-	}
-
-	log.Info().Msgf("Successfully deleted nftables rule with ID %s (handle %s) from chain %s", ruleID, ruleHandle, chainType)
-	return 0, fmt.Sprintf("Successfully deleted rule with ID %s", ruleID)
-}
-
-// findNftablesRuleHandleAndChain parses nft list output to find rule handle and chain by rule_id in comment
-func (cr *CommandRunner) findNftablesRuleHandleAndChain(listOutput, ruleID string) (string, string) {
-	lines := strings.Split(listOutput, "\n")
-	targetComment := fmt.Sprintf("rule_id:%s", ruleID)
-	currentChain := ""
-
-	for _, line := range lines {
-		// Check for chain declarations (e.g., "chain input {", "chain output {")
-		trimmed := strings.TrimSpace(line)
-		if strings.HasPrefix(trimmed, "chain ") && strings.Contains(trimmed, "{") {
-			// Extract chain name from "chain <name> {"
-			parts := strings.Fields(trimmed)
-			if len(parts) >= 2 {
-				currentChain = parts[1]
-			}
-		}
-
-		// Look for lines containing the target comment and handle
-		if strings.Contains(line, targetComment) && strings.Contains(line, "# handle") {
-			// Extract handle number from the line
-			if handleIndex := strings.Index(line, "# handle"); handleIndex != -1 {
-				handlePart := line[handleIndex+9:] // Skip "# handle "
-				handle := ""
-				if spaceIndex := strings.Index(handlePart, " "); spaceIndex != -1 {
-					handle = strings.TrimSpace(handlePart[:spaceIndex])
-				} else {
-					handle = strings.TrimSpace(handlePart)
-				}
-				return handle, currentChain
-			}
-		}
-	}
-
-	return "", ""
-}
-
-// deleteIptablesRuleByID deletes a specific iptables rule by matching rule specifications
-func (cr *CommandRunner) deleteIptablesRuleByID(chainName, ruleID string) (exitCode int, result string) {
-	log.Info().Msgf("Deleting iptables rule - ChainName: %s, RuleID: %s", chainName, ruleID)
-
-	fullChainName := chainName + "_" + strings.ToLower(cr.data.Chain)
-
-	// Note: For iptables rule deletion with comment, we rely on rule specification matching
-	// since comment format may include additional type information
-
-	// Build delete command with rule specifications
-	args := []string{"iptables", "-D", fullChainName}
-
-	// Add protocol
-	if cr.data.Protocol != "" && cr.data.Protocol != "all" {
-		args = append(args, "-p", cr.data.Protocol)
-	}
-
-	// Add source if specified
-	if cr.data.Source != "" && cr.data.Source != "0.0.0.0/0" {
-		args = append(args, "-s", cr.data.Source)
-	}
-
-	// Add destination if specified
-	if cr.data.Destination != "" && cr.data.Destination != "0.0.0.0/0" {
-		args = append(args, "-d", cr.data.Destination)
-	}
-
-	// Handle ports based on protocol
-	if cr.data.Protocol == "icmp" {
-		if cr.data.ICMPType != "" {
-			args = append(args, "--icmp-type", cr.data.ICMPType)
-		}
-	} else if cr.data.Protocol == "tcp" || cr.data.Protocol == "udp" {
-		// Handle multiport
-		if len(cr.data.DPorts) > 0 {
-			var portList []string
-			for _, port := range cr.data.DPorts {
-				portList = append(portList, strconv.Itoa(port))
-			}
-			args = append(args, "-m", "multiport", "--dports", strings.Join(portList, ","))
-		} else if cr.data.PortStart != 0 {
-			// Handle single port or port range
-			if cr.data.PortEnd != 0 && cr.data.PortEnd != cr.data.PortStart {
-				portStr := fmt.Sprintf("%d:%d", cr.data.PortStart, cr.data.PortEnd)
-				args = append(args, "--dport", portStr)
-			} else {
-				args = append(args, "--dport", strconv.Itoa(cr.data.PortStart))
-			}
-		}
-	}
-
-	// Add target
-	if cr.data.Target != "" {
-		args = append(args, "-j", cr.data.Target)
-	}
-
-	// Skip comment matching for deletion since the comment format may have changed
-	// to include type information. Rule specification matching should be sufficient.
-
-	// Execute delete command
-	deleteExitCode, deleteOutput := runCmdWithOutput(args, "root", "", nil, 60)
-
-	if deleteExitCode != 0 {
-		log.Error().Msgf("Failed to delete iptables rule: %s", deleteOutput)
-		return deleteExitCode, fmt.Sprintf("Failed to delete rule: %s", deleteOutput)
-	}
-
-	log.Info().Msgf("Successfully deleted iptables rule with ID %s", ruleID)
-	return 0, fmt.Sprintf("Successfully deleted rule with ID %s", ruleID)
-}
-
-func getFileData(data CommandData) ([]byte, error) {
-	var content []byte
-	switch data.Type {
-	case "url":
-		parsedRequestURL, err := url.Parse(data.Content)
-		if err != nil {
-			return nil, fmt.Errorf("failed to parse URL '%s': %w", data.Content, err)
-		}
-
-		req, err := http.NewRequest(http.MethodGet, parsedRequestURL.String(), nil)
-		if err != nil {
-			return nil, fmt.Errorf("failed to create request: %w", err)
-		}
-
-		parsedServerURL, err := url.Parse(config.GlobalSettings.ServerURL)
-		if err != nil {
-			return nil, fmt.Errorf("failed to parse url: %w", err)
-		}
-
-		if parsedRequestURL.Host == parsedServerURL.Host && parsedRequestURL.Scheme == parsedServerURL.Scheme {
-			req.Header.Set("Authorization", fmt.Sprintf(`id="%s", key="%s"`,
-				config.GlobalSettings.ID, config.GlobalSettings.Key))
-		}
-
-		client := http.Client{}
-
-		tlsConfig := &tls.Config{}
-		if config.GlobalSettings.CaCert != "" {
-			caCertPool := x509.NewCertPool()
-			caCert, err := os.ReadFile(config.GlobalSettings.CaCert)
-			if err != nil {
-				log.Error().Err(err).Msg("Failed to read CA certificate.")
-			}
-			caCertPool.AppendCertsFromPEM(caCert)
-			tlsConfig.RootCAs = caCertPool
-		}
-
-		tlsConfig.InsecureSkipVerify = !config.GlobalSettings.SSLVerify
-		client.Transport = &http.Transport{
-			TLSClientConfig: tlsConfig,
-		}
-
-		resp, err := client.Do(req)
-		if err != nil {
-			return nil, fmt.Errorf("failed to download content from URL: %w", err)
-		}
-		defer func() { _ = resp.Body.Close() }()
-
-		if (resp.StatusCode / 100) != 2 {
-			log.Error().Msgf("Failed to download content from URL: %d %s", resp.StatusCode, parsedRequestURL)
-			return nil, errors.New("downloading content failed")
-		}
-		content, err = io.ReadAll(resp.Body)
-		if err != nil {
-			return nil, fmt.Errorf("failed to read response body: %w", err)
-		}
-	case "text":
-		content = []byte(data.Content)
-	case "base64":
-		var err error
-		content, err = base64.StdEncoding.DecodeString(data.Content)
-		if err != nil {
-			return nil, fmt.Errorf("failed to decode base64 content: %w", err)
-		}
-	default:
-		return nil, fmt.Errorf("unknown file type: %s", data.Type)
-	}
-
-	if content == nil {
-		return nil, errors.New("content is nil")
-	}
-
-	return content, nil
-}
-
-func parsePaths(homeDirectory string, pathList []string) (parsedPaths []string, isBulk bool, isRecursive bool, err error) {
-	paths := make([]string, len(pathList))
-	for i, path := range pathList {
-		if strings.HasPrefix(path, "~") {
-			path = strings.Replace(path, "~", homeDirectory, 1)
-		}
-
-		if !filepath.IsAbs(path) {
-			path = filepath.Join(homeDirectory, path)
-		}
-
-		absPath, err := filepath.Abs(path)
-		if err != nil {
-			return nil, false, false, err
-		}
-		paths[i] = absPath
-	}
-
-	isBulk = len(pathList) > 1
-	isRecursive = false
-
-	if !isBulk {
-		fileInfo, err := os.Stat(paths[0])
-		if err != nil {
-			return nil, false, false, err
-		}
-		isRecursive = fileInfo.IsDir()
-	}
-
-	return paths, isBulk, isRecursive, nil
-}
-
-func makeArchive(paths []string, bulk, recursive bool, sysProcAttr *syscall.SysProcAttr) (string, error) {
-	var archiveName string
-	var cmd *exec.Cmd
-	path := paths[0]
-
-	if bulk {
-		archiveName = filepath.Dir(path) + "/" + uuid.New().String() + ".zip"
-		dirPath := filepath.Dir(path)
-		basePaths := make([]string, len(paths))
-		for i, path := range paths {
-			basePaths[i] = filepath.Base(path)
-		}
-
-		cmd = exec.Command("zip", "-r", archiveName)
-		cmd.SysProcAttr = sysProcAttr
-		cmd.Args = append(cmd.Args, basePaths...)
-		cmd.Dir = dirPath
-	} else {
-		if recursive {
-			archiveName = path + ".zip"
-			cmd = exec.Command("zip", "-r", archiveName, filepath.Base(path))
-			cmd.SysProcAttr = sysProcAttr
-			cmd.Dir = filepath.Dir(path)
-		} else {
-			archiveName = path
-		}
-	}
-
-	if bulk || recursive {
-		err := cmd.Run()
-		if err != nil {
-			return "", err
-		}
-	}
-
-	return archiveName, nil
-}
-
-func createMultipartBody(output []byte, filePath string, useBlob, isRecursive bool) (bytes.Buffer, string, error) {
-	if useBlob {
-		return *bytes.NewBuffer(output), "", nil
-	}
-
-	var requestBody bytes.Buffer
-	writer := multipart.NewWriter(&requestBody)
-
-	fileWriter, err := writer.CreateFormFile("content", filePath)
-	if err != nil {
-		return bytes.Buffer{}, "", err
-	}
-
-	_, err = fileWriter.Write(output)
-	if err != nil {
-		return bytes.Buffer{}, "", err
-	}
-
-	if isRecursive {
-		err = writer.WriteField("name", filePath)
-		if err != nil {
-			return bytes.Buffer{}, "", err
-		}
-	}
-
-	_ = writer.Close()
-
-	return requestBody, writer.FormDataContentType(), nil
-}
-
-func fileDownload(data CommandData, sysProcAttr *syscall.SysProcAttr) (exitCode int, result string) {
-	var cmd *exec.Cmd
-	content, err := getFileData(data)
-	if err != nil {
-		return 1, err.Error()
-	}
-
-	if !data.AllowOverwrite && isFileExist(data.Path) {
-		return 1, fmt.Sprintf("%s already exists.", data.Path)
-	}
-
-	isZip := isZipFile(content, filepath.Ext(data.Path))
-	if isZip && data.AllowUnzip {
-		escapePath := utils.Quote(data.Path)
-		escapeDirPath := utils.Quote(filepath.Dir(data.Path))
-		// Use -o (overwrite) if AllowOverwrite is true, otherwise -n (never overwrite)
-		unzipOpt := "-n"
-		if data.AllowOverwrite {
-			unzipOpt = "-o"
-		}
-		command := fmt.Sprintf("tee %s > /dev/null && unzip %s %s -d %s; rm %s",
-			escapePath,
-			unzipOpt,
-			escapePath,
-			escapeDirPath,
-			escapePath)
-		cmd = exec.Command("sh", "-c", command)
-	} else {
-		cmd = exec.Command("sh", "-c", fmt.Sprintf("tee %s > /dev/null", utils.Quote(data.Path)))
-	}
-
-	cmd.SysProcAttr = sysProcAttr
-	cmd.Stdin = bytes.NewReader(content)
-
-	output, err := cmd.Output()
-	if err != nil {
-		log.Error().Err(err).Msgf("Failed to write file: %s", output)
-		return 1, "You do not have permission to read on the directory. or directory does not exist"
-	}
-
-	return 0, fmt.Sprintf("Successfully downloaded %s.", data.Path)
-}
-
-func isZipFile(content []byte, ext string) bool {
-	if _, found := nonZipExt[ext]; found {
-		return false
-	}
-
-	_, err := zip.NewReader(bytes.NewReader(content), int64(len(content)))
-
-	return err == nil
-}
-
-func isFileExist(path string) bool {
-	_, err := os.Stat(path)
-	return !os.IsNotExist(err)
-}
-
-func statFileTransfer(code int, transferType transferType, message string, data CommandData) {
-	statURL := fmt.Sprint(data.URL + "stat/")
-	isSuccess := code == 0
-
-	payload := &commandStat{
-		Success: isSuccess,
-		Message: message,
-		Type:    transferType,
-	}
-	scheduler.Rqueue.Post(statURL, payload, 10, time.Time{})
-}
-
-func (cr *CommandRunner) handleSudoApprovalResponse() (int, string) {
-	var sudoApprovalResponse SudoApprovalResponse
-	if cr.command.Data != "" {
-		err := json.Unmarshal([]byte(cr.command.Data), &sudoApprovalResponse)
-		if err != nil {
-			log.Error().Err(err).Msg("Failed to parse sudo_approval_response data")
-			return 1, "Invalid sudo_approval_response data format"
-		}
-	} else {
-		return 1, "No sudo_approval_response data provided"
-	}
-
-	if authManager == nil {
-		log.Error().Msg("AuthManager not available")
-		return 1, "AuthManager not available"
-	}
-
-	// SudoApprovalResponse
-	err := authManager.HandleSudoApprovalResponse(sudoApprovalResponse)
-	if err != nil {
-		log.Error().Err(err).Msg("Failed to handle sudo_approval_response")
-		return 1, fmt.Sprintf("Failed to handle sudo_approval_response: %v", err)
-	}
-
-	return 0, "Sudo approval response processed successfully"
-}
-
-// validateFirewallData performs enhanced validation for firewall data
-func (cr *CommandRunner) validateFirewallData(data firewallData) error {
-	// Basic validation using struct tags
-	if err := cr.validateData(data); err != nil {
-		return fmt.Errorf("basic validation failed: %w", err)
-	}
-
-	// Enhanced validation logic
-	validMethods := []string{"-A", "-I", "-R", "-D"}
-	found := false
-	for _, method := range validMethods {
-		if data.Method == method {
-			found = true
-			break
-		}
-	}
-	if !found {
-		return fmt.Errorf("invalid method '%s', must be one of: %v", data.Method, validMethods)
-	}
-
-	validProtocols := []string{"tcp", "udp", "icmp", "all"}
-	found = false
-	for _, protocol := range validProtocols {
-		if data.Protocol == protocol {
-			found = true
-			break
-		}
-	}
-	if !found {
-		return fmt.Errorf("invalid protocol '%s', must be one of: %v", data.Protocol, validProtocols)
-	}
-
-	validTargets := []string{"ACCEPT", "DROP", "REJECT", "LOG", "RETURN"}
-	found = false
-	for _, target := range validTargets {
-		if data.Target == target {
-			found = true
-			break
-		}
-	}
-	if !found {
-		return fmt.Errorf("invalid target '%s', must be one of: %v", data.Target, validTargets)
-	}
-
-	// Protocol-specific validation
-	if data.Protocol == "icmp" {
-		if data.PortStart != 0 || data.PortEnd != 0 || len(data.DPorts) > 0 {
-			return fmt.Errorf("ICMP protocol cannot have port specifications")
-		}
-	}
-
-	// Port validation
-	if data.PortStart != 0 {
-		if data.PortStart < 1 || data.PortStart > 65535 {
-			return fmt.Errorf("PortStart must be between 1 and 65535, got %d", data.PortStart)
-		}
-	}
-
-	if data.PortEnd != 0 {
-		if data.PortEnd < 1 || data.PortEnd > 65535 {
-			return fmt.Errorf("PortEnd must be between 1 and 65535, got %d", data.PortEnd)
-		}
-		if data.PortStart != 0 && data.PortEnd < data.PortStart {
-			return fmt.Errorf("PortEnd (%d) cannot be less than PortStart (%d)", data.PortEnd, data.PortStart)
-		}
-	}
-
-	// DPorts validation
-	if len(data.DPorts) > 0 {
-		if len(data.DPorts) > 15 {
-			return fmt.Errorf("too many ports in multiport rule (max 15), got %d", len(data.DPorts))
-		}
-
-		// Check for duplicates and validate range
-		seen := make(map[int]bool)
-		for _, port := range data.DPorts {
-			if port < 1 || port > 65535 {
-				return fmt.Errorf("DPort must be between 1 and 65535, got %d", port)
-			}
-			if seen[port] {
-				return fmt.Errorf("duplicate port %d in DPorts", port)
-			}
-			seen[port] = true
-		}
-
-		// Cannot have both DPorts and single port/range
-		if data.PortStart != 0 || data.PortEnd != 0 {
-			return fmt.Errorf("cannot specify both individual ports (PortStart/PortEnd) and multiport (DPorts)")
-		}
-	}
-
-	// ICMP type validation
-	if data.Protocol == "icmp" && data.ICMPType != "" {
-		// Check if numeric
-		if icmpTypeNum, err := strconv.Atoi(data.ICMPType); err == nil {
-			if icmpTypeNum < 0 || icmpTypeNum > 255 {
-				return fmt.Errorf("ICMP type must be between 0 and 255, got %d", icmpTypeNum)
-			}
-		} else {
-			// Validate common ICMP type names
-			validICMPTypes := []string{
-				"echo-request", "echo-reply", "destination-unreachable",
-				"source-quench", "redirect", "time-exceeded",
-				"parameter-problem", "timestamp-request", "timestamp-reply",
-			}
-			found := false
-			for _, validType := range validICMPTypes {
-				if data.ICMPType == validType {
-					found = true
-					break
-				}
-			}
-			if !found {
-				return fmt.Errorf("invalid ICMP type '%s'", data.ICMPType)
-			}
-		}
-	} else if data.Protocol != "icmp" && data.ICMPType != "" {
-		return fmt.Errorf("ICMP type can only be specified for ICMP protocol")
-	}
-
-	return nil
-}
-
-// firewallRollback handles firewall rollback operations
-func (cr *CommandRunner) firewallRollback() (exitCode int, result string) {
-	log.Info().Msgf("Firewall rollback command received - Operation: %s, ChainName: %s",
-		cr.data.Operation, cr.data.ChainName)
-
-	// Handle both old and new field names for backward compatibility
-	if cr.data.ChainName == "" && cr.data.Operation == "" {
-		return 1, "firewall-rollback: ChainName or Operation is required"
-	}
-
-	// Determine the action (flush or restore)
-	action := cr.data.Operation
-	if action == "" {
-		// Fallback to Method field for backward compatibility
-		if cr.data.Method != "" {
-			action = cr.data.Method
-		} else {
-			action = "flush" // Default action
-		}
-	}
-
-	nftablesInstalled, iptablesInstalled, err := utils.CheckFirewallTool()
-	if err != nil {
-		log.Error().Err(err).Msg("Failed to check firewall tools for rollback")
-		return 1, fmt.Sprintf("firewall-rollback: Failed to check firewall tools. %s", err)
-	}
-
-	// Handle different rollback actions
-	switch action {
-	case "flush":
-		// Simple flush operation - remove all rules
-		if nftablesInstalled {
-			return cr.performNftablesRollback(cr.data.ChainName, "flush")
-		} else if iptablesInstalled {
-			return cr.performIptablesRollback(cr.data.ChainName, "flush")
-		}
-
-	case "restore":
-		// Restore from snapshot - flush then apply new rules
-		if len(cr.data.Rules) == 0 {
-			return 1, "firewall-rollback: No rules provided for restore action"
-		}
-
-		// First flush the chain
-		var flushExitCode int
-		var flushResult string
-		if nftablesInstalled {
-			flushExitCode, flushResult = cr.performNftablesRollback(cr.data.ChainName, "flush")
-		} else if iptablesInstalled {
-			flushExitCode, flushResult = cr.performIptablesRollback(cr.data.ChainName, "flush")
-		}
-
-		if flushExitCode != 0 {
-			return flushExitCode, fmt.Sprintf("firewall-rollback: Failed to flush before restore - %s", flushResult)
-		}
-
-		// Then apply each rule from the snapshot
-		successCount := 0
-		failedRules := []string{}
-
-		for i, ruleData := range cr.data.Rules {
-			// Convert rule data to CommandData fields using existing function with rule ID generation
-			cr.data = cr.convertRuleDataToCommandData(ruleData, cr.data)
-
-			ruleExitCode, ruleResult := cr.executeSingleFirewallRule()
-			if ruleExitCode == 0 {
-				successCount++
-			} else {
-				failedRules = append(failedRules, fmt.Sprintf("Rule %d: %s", i+1, ruleResult))
-			}
-		}
-
-		if len(failedRules) > 0 {
-			return 1, fmt.Sprintf("firewall-rollback: Restored %d/%d rules. Failed rules: %s",
-				successCount, len(cr.data.Rules), strings.Join(failedRules, "; "))
-		}
-
-		return 0, fmt.Sprintf("firewall-rollback: Successfully restored %d rules", successCount)
-
-	case "delete":
-		// Delete entire table/chain structure
-		if nftablesInstalled {
-			return cr.performNftablesRollback(cr.data.ChainName, "delete")
-		} else if iptablesInstalled {
-			return cr.performIptablesRollback(cr.data.ChainName, "delete")
-		}
-
-	default:
-		return 1, fmt.Sprintf("firewall-rollback: Unknown action '%s', use 'flush', 'restore', or 'delete'", action)
-	}
-
-	return 1, "firewall-rollback: No firewall management tool installed"
-}
-
-// performNftablesRollback performs rollback operations for nftables
-func (cr *CommandRunner) performNftablesRollback(chainName, method string) (int, string) {
-	log.Info().Msgf("Performing nftables rollback for table: %s, method: %s", chainName, method)
-
-	var exitCode int
-	var result string
-
-	switch method {
-	case "flush":
-		// Flush all chains in the table
-		// For nftables, we flush all chains (INPUT, OUTPUT, FORWARD) in the security group table
-		chainTypes := []string{"input", "output", "forward"}
-		successCount := 0
-
-		for _, chainType := range chainTypes {
-			args := []string{"nft", "flush", "chain", "inet", chainName, chainType}
-			exitCode, result = runCmdWithOutput(args, "root", "", nil, 60)
-
-			if exitCode == 0 {
-				successCount++
-				log.Info().Msgf("Successfully flushed nftables chain: %s %s", chainName, chainType)
-			} else {
-				// Chain might not exist, which is OK
-				log.Debug().Msgf("Failed to flush nftables chain %s %s: %s (chain may not exist)", chainName, chainType, result)
-			}
-		}
-
-		if successCount > 0 {
-			log.Info().Msgf("Successfully flushed %d chains in table %s", successCount, chainName)
-			return 0, fmt.Sprintf("Successfully flushed %d chains in table %s", successCount, chainName)
-		}
-
-		log.Warn().Msgf("No chains flushed in table %s (table may not exist)", chainName)
-		return 0, fmt.Sprintf("No chains to flush in table %s", chainName)
-
-	case "delete":
-		// Delete the entire table
-		args := []string{"nft", "delete", "table", "inet", chainName}
-		exitCode, result = runCmdWithOutput(args, "root", "", nil, 60)
-
-		if exitCode != 0 {
-			log.Error().Msgf("Failed to delete nftables table %s: %s", chainName, result)
-			// If table doesn't exist, consider it success
-			if strings.Contains(result, "No such file or directory") {
-				log.Info().Msgf("nftables table %s already deleted", chainName)
-				return 0, fmt.Sprintf("Table %s was already deleted", chainName)
-			}
-			return exitCode, fmt.Sprintf("nftables delete error: %s", result)
-		}
-
-		log.Info().Msgf("Successfully deleted nftables table: %s", chainName)
-		return 0, fmt.Sprintf("Successfully deleted table %s", chainName)
-
-	default:
-		return 1, fmt.Sprintf("nftables rollback: unsupported method '%s', use 'flush' or 'delete'", method)
-	}
-}
-
-// performIptablesRollback performs rollback operations for iptables
-func (cr *CommandRunner) performIptablesRollback(chainName, method string) (int, string) {
-	log.Info().Msgf("Performing iptables rollback for chain: %s, method: %s", chainName, method)
-
-	var exitCode int
-	var result string
-
-	// For iptables, we need to handle chains differently
-	chainTypes := []string{"input", "output", "forward"}
-
-	switch method {
-	case "flush":
-		successCount := 0
-		for _, chainType := range chainTypes {
-			fullChainName := chainName + "_" + chainType
-
-			// Flush the chain
-			args := []string{"iptables", "-F", fullChainName}
-			exitCode, result = runCmdWithOutput(args, "root", "", nil, 60)
-
-			if exitCode == 0 {
-				successCount++
-				log.Info().Msgf("Successfully flushed iptables chain: %s", fullChainName)
-			} else {
-				log.Warn().Msgf("Failed to flush iptables chain %s: %s", fullChainName, result)
-			}
-		}
-
-		if successCount > 0 {
-			return 0, fmt.Sprintf("Successfully flushed %d chains for security group %s", successCount, chainName)
-		} else {
-			return 1, fmt.Sprintf("Failed to flush any chains for security group %s", chainName)
-		}
-
-	case "delete":
-		successCount := 0
-		for _, chainType := range chainTypes {
-			fullChainName := chainName + "_" + chainType
-
-			// First flush the chain
-			flushArgs := []string{"iptables", "-F", fullChainName}
-			runCmdWithOutput(flushArgs, "root", "", nil, 60)
-
-			// Then delete the chain
-			deleteArgs := []string{"iptables", "-X", fullChainName}
-			exitCode, result = runCmdWithOutput(deleteArgs, "root", "", nil, 60)
-
-			if exitCode == 0 {
-				successCount++
-				log.Info().Msgf("Successfully deleted iptables chain: %s", fullChainName)
-			} else {
-				log.Warn().Msgf("Failed to delete iptables chain %s: %s", fullChainName, result)
-			}
-		}
-
-		if successCount > 0 {
-			return 0, fmt.Sprintf("Successfully deleted %d chains for security group %s", successCount, chainName)
-		} else {
-			return 1, fmt.Sprintf("Failed to delete any chains for security group %s", chainName)
-		}
-
-	default:
-		return 1, fmt.Sprintf("iptables rollback: unsupported method '%s', use 'flush' or 'delete'", method)
-	}
-}
-
-// applyRulesBatchWithFlush applies a batch of firewall rules with optional rollback on failure
-// Returns: appliedRules, failedRules, rolledBack, rollbackReason
-// flushBeforeApply: if true, flush all existing rules before applying new ones (full replacement)
-//
-//	if false, only add new rules (incremental)
-func (cr *CommandRunner) applyRulesBatchWithFlush() (int, []map[string]interface{}, bool, string) {
-	// Check firewall tools if needed
-	_, _, err := utils.CheckFirewallTool()
-	if err != nil {
-		log.Error().Err(err).Msg("Failed to check firewall tools")
-		return 0, nil, false, ""
-	}
-
-	// Backup current rules before applying changes
-	backup, err := utils.BackupFirewallRules()
-	if err != nil {
-		log.Error().Err(err).Msg("Failed to create firewall backup")
-		return 0, nil, false, fmt.Sprintf("Failed to create backup before applying rules: %v", err)
-	}
-	log.Info().Msg("Created firewall backup before batch apply")
-
-	// Apply rules
-	appliedRules := 0
-	var failedRules []map[string]interface{}
-	var rollbackReason string
-	rolledBack := false
-
-	// Store original data to restore later
-	originalChainName := cr.data.ChainName
-	originalMethod := cr.data.Method
-	originalChain := cr.data.Chain
-	originalProtocol := cr.data.Protocol
-	originalPortStart := cr.data.PortStart
-	originalPortEnd := cr.data.PortEnd
-	originalSource := cr.data.Source
-	originalTarget := cr.data.Target
-	originalDescription := cr.data.Description
-	originalPriority := cr.data.Priority
-	originalICMPType := cr.data.ICMPType
-	originalDPorts := cr.data.DPorts
-
-	defer func() {
-		// Restore original data
-		cr.data.ChainName = originalChainName
-		cr.data.Method = originalMethod
-		cr.data.Chain = originalChain
-		cr.data.Protocol = originalProtocol
-		cr.data.PortStart = originalPortStart
-		cr.data.PortEnd = originalPortEnd
-		cr.data.Source = originalSource
-		cr.data.Target = originalTarget
-		cr.data.Description = originalDescription
-		cr.data.Priority = originalPriority
-		cr.data.ICMPType = originalICMPType
-		cr.data.DPorts = originalDPorts
-	}()
-
-	for i, ruleData := range cr.data.Rules {
-		// Convert rule data to CommandData fields
-		cr.data = cr.convertRuleDataToCommandData(ruleData, cr.data)
-
-		var ruleExitCode int
-		var ruleResult string
-
-		// Check if rule has an operation field for UUID-based operations
-		if operation, ok := ruleData["operation"].(string); ok && operation != "" {
-			// Handle UUID-based operations (update/delete/add)
-			switch operation {
-			case "update":
-				// Update operation requires rule_id (new) and old_rule_id (to delete)
-				ruleID, hasRuleID := ruleData["rule_id"].(string)
-				oldRuleID, hasOldRuleID := ruleData["old_rule_id"].(string)
-
-				if hasRuleID && ruleID != "" && hasOldRuleID && oldRuleID != "" {
-					cr.data.RuleID = ruleID
-					cr.data.OldRuleID = oldRuleID
-					ruleExitCode, ruleResult = cr.handleUpdateOperation()
-				} else {
-					ruleExitCode = 1
-					ruleResult = "update operation requires both rule_id (new) and old_rule_id (to delete)"
-				}
-			case "delete":
-				// Delete operation requires rule_id
-				if ruleID, ok := ruleData["rule_id"].(string); ok && ruleID != "" {
-					cr.data.RuleID = ruleID
-					ruleExitCode, ruleResult = cr.handleDeleteOperation()
-				} else {
-					ruleExitCode = 1
-					ruleResult = "delete operation requires rule_id"
-				}
-			case "add":
-				// Add operation - use handleAddOperation for proper validation and logging
-				log.Debug().Msgf("Batch add operation for rule %d/%d", i+1, len(cr.data.Rules))
-				ruleExitCode, ruleResult = cr.handleAddOperation()
-			default:
-				ruleExitCode = 1
-				ruleResult = fmt.Sprintf("unknown operation: %s", operation)
-			}
-		} else {
-			// Default: use method-based execution (-A, -I, -R, -D)
-			// This applies validation and logging via handleAddOperation
-			log.Debug().Msgf("Batch method-based operation for rule %d/%d (method: %s)", i+1, len(cr.data.Rules), cr.data.Method)
-			ruleExitCode, ruleResult = cr.handleAddOperation()
-		}
-
-		if ruleExitCode == 0 {
-			appliedRules++
-			log.Info().Msgf("Successfully applied rule %d/%d", i+1, len(cr.data.Rules))
-		} else {
-			failedRule := map[string]interface{}{
-				"rule":  fmt.Sprintf("Rule %d: %s", i+1, cr.data.Description),
-				"error": ruleResult,
-			}
-			failedRules = append(failedRules, failedRule)
-			log.Error().Msgf("Failed to apply rule %d/%d: %s", i+1, len(cr.data.Rules), ruleResult)
-
-			// Trigger rollback on first failure if enabled
-			if !rolledBack {
-				rollbackReason = fmt.Sprintf("Rule %d failed to apply", i+1)
-				rolledBack = true
-
-				// Perform rollback to previous state
-				log.Info().Msg("Initiating rollback due to rule failure")
-				// Restore from backup
-				if restoreErr := utils.RestoreFirewallRules(backup); restoreErr != nil {
-					log.Error().Err(restoreErr).Msg("Failed to restore firewall rules from backup")
-					rollbackReason = fmt.Sprintf("Rule %d failed and restore failed: %v", i+1, restoreErr)
-				} else {
-					log.Info().Msg("Successfully restored firewall rules from backup")
-				}
-
-				// Stop processing remaining rules
-				break
-			}
-		}
-	}
-
-	return appliedRules, failedRules, rolledBack, rollbackReason
-}
-
-// executeUninstall performs complete uninstallation of Alpamon
-func (cr *CommandRunner) executeUninstall() {
-	// Only debian and rhel support systemd-run based uninstall
-	if utils.PlatformLike == "debian" {
-		cmd := "apt-get purge alpamon -y && apt-get autoremove -y"
-		cr.scheduleSystemdUninstall(cmd)
-	} else if utils.PlatformLike == "rhel" {
-		cmd := "yum remove alpamon -y"
-		cr.scheduleSystemdUninstall(cmd)
-	} else if utils.PlatformLike == "darwin" {
-		log.Warn().Msgf("Platform '%s' does not support full uninstall. Shutting down instead.", utils.PlatformLike)
-	} else {
-		log.Error().Msgf("Platform '%s' not supported for uninstall.", utils.PlatformLike)
-	}
-
-	// Send deletion event to server synchronously before shutdown (ALL platforms)
-	_, statusCode, err := cr.apiSession.Delete(serverUnregisterURL, nil, 10)
-	if err != nil {
-		log.Error().Err(err).Msg("Failed to send unregister request to server")
-	} else if statusCode >= 200 && statusCode < 300 {
-		log.Info().Msgf("Successfully sent unregister request to server (status: %d)", statusCode)
-	} else {
-		log.Warn().Msgf("Unregister request returned status: %d", statusCode)
-	}
-
-	// ShutDown asynchronously to ensure cleanup completes (ALL platforms)
-	go cr.wsClient.ShutDown()
-}
-
-// scheduleSystemdUninstall schedules the uninstall command via systemd-run
-func (cr *CommandRunner) scheduleSystemdUninstall(cmd string) {
-	// Build the complete uninstall command that includes:
-	// 1. Package removal
-	// 2. Cleanup of transient systemd units created by this operation
-	uninstallCmd := fmt.Sprintf("%s; systemctl reset-failed alpamon-uninstall.service 2>/dev/null || true; systemctl reset-failed alpamon-uninstall.timer 2>/dev/null || true", cmd)
-
-	// This ensures the uninstall continues even after the current process terminates
-	// The service will start 5 seconds after being scheduled
-	// Use runCmdWithOutput directly to avoid shell parsing issues with handleShellCmd
-	// --collect: Automatically clean up transient units after they complete (systemd 236+)
-	scheduleCmdArgs := []string{
-		"systemd-run",
-		"--on-active=5",
-		"--unit=alpamon-uninstall",
-		"--collect",
-		"/bin/sh",
-		"-c",
-		uninstallCmd,
-	}
-
-	log.Debug().Msgf("Scheduling uninstall via systemd-run: %s", strings.Join(scheduleCmdArgs, " "))
-	exitCode, result := runCmdWithOutput(scheduleCmdArgs, "root", "root", nil, 60)
-
-	if exitCode != 0 {
-		log.Error().Msgf("Failed to schedule uninstall: %s", result)
-	} else {
-		log.Info().Msg("Alpamon uninstall scheduled via systemd, will execute in 5 seconds")
-	}
-}
-
-// convertRuleDataToCommandData converts rule data map to CommandData fields
-func (cr *CommandRunner) convertRuleDataToCommandData(ruleData map[string]interface{}, data CommandData) CommandData {
-	// Reset all optional fields to prevent conflicts between rules in batch operations
-	// This ensures each rule starts with a clean slate
-	data.Method = "-A" // Default to append
-	data.Chain = ""
-	data.Protocol = ""
-	data.PortStart = 0
-	data.PortEnd = 0
-	data.DPorts = nil
-	data.ICMPType = ""
-	data.Source = ""
-	data.Destination = ""
-	data.Target = ""
-	data.Description = ""
-	data.Priority = 0
-	data.RuleType = "alpacon" // Default to alpacon type
-	data.RuleID = ""
-	data.OldRuleID = ""
-
-	// Now set values from ruleData
-	if chainName, ok := ruleData["chain_name"].(string); ok {
-		data.ChainName = chainName
-	}
-	if method, ok := ruleData["method"].(string); ok {
-		data.Method = method
-	}
-	if chain, ok := ruleData["chain"].(string); ok {
-		data.Chain = chain
-	}
-	if protocol, ok := ruleData["protocol"].(string); ok {
-		data.Protocol = protocol
-	}
-	if portStart, ok := ruleData["port_start"].(float64); ok {
-		data.PortStart = int(portStart)
-	}
-	if portEnd, ok := ruleData["port_end"].(float64); ok {
-		data.PortEnd = int(portEnd)
-	}
-	if source, ok := ruleData["source"].(string); ok {
-		data.Source = source
-	}
-	if destination, ok := ruleData["destination"].(string); ok {
-		data.Destination = destination
-	}
-	if target, ok := ruleData["target"].(string); ok {
-		data.Target = target
-	}
-	if description, ok := ruleData["description"].(string); ok {
-		data.Description = description
-	}
-	if priority, ok := ruleData["priority"].(float64); ok {
-		data.Priority = int(priority)
-	}
-	if ruleType, ok := ruleData["rule_type"].(string); ok {
-		data.RuleType = ruleType
-	}
-	if icmpType, ok := ruleData["icmp_type"].(string); ok {
-		data.ICMPType = icmpType
-	}
-	if ruleID, ok := ruleData["rule_id"].(string); ok {
-		data.RuleID = ruleID
-	} else {
-		// Generate rule ID if not provided
-		data.RuleID = uuid.New().String()
-	}
-
-	// Handle operation field for batch operations (add, update, delete)
-	if operation, ok := ruleData["operation"].(string); ok {
-		data.Operation = operation
-	}
-
-	// Handle dports array
-	if dportsInterface, ok := ruleData["dports"].([]interface{}); ok {
-		dports := []int{}
-		for _, p := range dportsInterface {
-			if portStr, ok := p.(string); ok {
-				if port, err := strconv.Atoi(portStr); err == nil {
-					dports = append(dports, port)
-				}
-			} else if port, ok := p.(float64); ok {
-				dports = append(dports, int(port))
-			}
-		}
-		data.DPorts = dports
-	}
-
-	return data
->>>>>>> 1fa81076
 }