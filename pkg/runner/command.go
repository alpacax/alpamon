--- conflicted
+++ resolved
@@ -1618,7 +1618,6 @@
 	scheduler.Rqueue.Post(statURL, payload, 10, time.Time{})
 }
 
-<<<<<<< HEAD
 func (cr *CommandRunner) handleSudoApprovalResponse() (int, string) {
 	var sudoApprovalResponse SudoApprovalResponse
 	if cr.command.Data != "" {
@@ -1644,7 +1643,8 @@
 	}
 
 	return 0, "Sudo approval response processed successfully"
-=======
+}
+
 // validateFirewallData performs enhanced validation for firewall data
 func (cr *CommandRunner) validateFirewallData(data firewallData) error {
 	// Basic validation using struct tags
@@ -2214,5 +2214,4 @@
 	}
 
 	return data
->>>>>>> ffaee7a3
 }