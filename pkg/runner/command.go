--- conflicted
+++ resolved
@@ -141,7 +141,6 @@
 		go ptyClient.RunPtyBackground()
 
 		return 0, "Spawned a pty terminal."
-<<<<<<< HEAD
 	case "openftp":
 		data := openFtpData{
 			SessionID:     cr.data.SessionID,
@@ -159,8 +158,6 @@
 		go ftpClient.RunFtpBackground()
 
 		return 0, "Spawned a ftp terminal."
-=======
->>>>>>> cf5b6c0a
 	case "resizepty":
 		if terminals[cr.data.SessionID] != nil {
 			err := terminals[cr.data.SessionID].resize(cr.data.Rows, cr.data.Cols)
