--- conflicted
+++ resolved
@@ -70,12 +70,6 @@
 				wc.CloseAndReconnect(ctx)
 				continue
 			}
-<<<<<<< HEAD
-			// Sends "ping" query for Alpacon to verify WebSocket session status without error handling.
-			_ = wc.SendPingQuery()
-
-=======
->>>>>>> c47d426e
 			wc.CommandRequestHandler(message)
 		}
 	}
