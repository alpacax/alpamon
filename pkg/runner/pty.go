--- conflicted
+++ resolved
@@ -107,10 +107,9 @@
 
 	terminalsMu.Lock()
 	terminals[pc.sessionID] = pc
-<<<<<<< HEAD
 	terminalsMu.Unlock()
-=======
-
+
+	// Add PID-to-session mapping for auth manager
 	pid := pc.cmd.Process.Pid
 	sessionInfo := &SessionInfo{
 		SessionID: pc.sessionID,
@@ -122,7 +121,6 @@
 	authManager.AddPIDSessionMapping(pid, sessionInfo)
 	log.Debug().Msgf("PID mapping added: %d -> Session: %s", pid, pc.sessionID)
 
->>>>>>> 1fa81076
 	return nil
 }
 
