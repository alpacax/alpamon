--- conflicted
+++ resolved
@@ -113,29 +113,17 @@
 		select {
 		case <-ctx.Done():
 			log.Info().Msg("Received termination signal. Shutting down...")
-<<<<<<< HEAD
-			gracefulShutdown(metricCollector, wsClient, logServer, pidFilePath)
-=======
-			gracefulShutdown(metricCollector, wsClient, controlClient, authManager, logRotate, logServer, pidFilePath)
->>>>>>> 66268e2d
+			gracefulShutdown(metricCollector, wsClient, controlClient, authManager, logServer, pidFilePath)
 			return
 		case <-wsClient.ShutDownChan:
 			log.Info().Msg("Shutdown command received. Shutting down...")
 			cancel()
-<<<<<<< HEAD
-			gracefulShutdown(metricCollector, wsClient, logServer, pidFilePath)
-=======
-			gracefulShutdown(metricCollector, wsClient, controlClient, authManager, logRotate, logServer, pidFilePath)
->>>>>>> 66268e2d
+			gracefulShutdown(metricCollector, wsClient, controlClient, authManager, logServer, pidFilePath)
 			return
 		case <-wsClient.RestartChan:
 			log.Info().Msg("Restart command received. Restarting...")
 			cancel()
-<<<<<<< HEAD
-			gracefulShutdown(metricCollector, wsClient, logServer, pidFilePath)
-=======
-			gracefulShutdown(metricCollector, wsClient, controlClient, authManager, logRotate, logServer, pidFilePath)
->>>>>>> 66268e2d
+			gracefulShutdown(metricCollector, wsClient, controlClient, authManager, logServer, pidFilePath)
 			restartAgent()
 			return
 		case <-wsClient.CollectorRestartChan:
@@ -160,11 +148,7 @@
 	}
 }
 
-<<<<<<< HEAD
-func gracefulShutdown(collector *collector.Collector, wsClient *runner.WebsocketClient, logServer *logger.LogServer, pidPath string) {
-=======
-func gracefulShutdown(collector *collector.Collector, wsClient *runner.WebsocketClient, controlClient *runner.ControlClient, authManager *runner.AuthManager, logRotate *lumberjack.Logger, logServer *logger.LogServer, pidPath string) {
->>>>>>> 66268e2d
+func gracefulShutdown(collector *collector.Collector, wsClient *runner.WebsocketClient, controlClient *runner.ControlClient, authManager *runner.AuthManager, logServer *logger.LogServer, pidPath string) {
 	if collector != nil {
 		collector.Stop()
 	}
