--- conflicted
+++ resolved
@@ -17,28 +17,11 @@
 
 FROM ubuntu:22.04
 
-<<<<<<< HEAD
-RUN apt-get update && apt-get install -y --no-install-recommends \
-    curl \
-    systemd \
-    ca-certificates \
-    sudo \
-    vim \
-    build-essential \
-    libpam0g-dev \
-    libjansson-dev
-
-RUN curl -sSf https://atlasgo.sh | sh
-=======
 RUN apt-get update && apt-get install -y --no-install-recommends systemd ca-certificates
->>>>>>> ef1711ec
 
 WORKDIR /usr/local/alpamon
 
 COPY --from=builder /build/alpamon ./alpamon
-
-RUN useradd -m -s /bin/bash user && echo "user:123" | chpasswd
-RUN usermod -aG sudo user
 
 COPY Dockerfiles/ubuntu/22.04/entrypoint.sh /usr/local/alpamon/entrypoint.sh
 
